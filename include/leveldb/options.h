--- conflicted
+++ resolved
@@ -471,13 +471,12 @@
   // Default: 0
   uint64_t bytes_per_sync;
 
-<<<<<<< HEAD
   // The compaction style. Default: kCompactionStyleLevel
   CompactionStyle compaction_style;
 
   // The options needed to support Universal Style compactions
   CompactionOptionsUniversal compaction_options_universal;
-=======
+
   // Use bloom-filter for deletes when this is true.
   // db->Delete first calls KeyMayExist which checks memtable,immutable-memtable
   // and bloom-filters to determine if the key does not exist in the database.
@@ -486,8 +485,6 @@
   // to storage when appropriate.
   // Default: false
   bool deletes_check_filter_first;
-
->>>>>>> e9b675bd
 };
 
 // Options that control read operations
