// Copyright (c) 2013, Facebook, Inc.  All rights reserved.
// This source code is licensed under the BSD-style license found in the
// LICENSE file in the root directory of this source tree. An additional grant
// of patent rights can be found in the PATENTS file in the same directory.
// Copyright (c) 2011 The LevelDB Authors. All rights reserved.
// Use of this source code is governed by a BSD-style license that can be
// found in the LICENSE file. See the AUTHORS file for names of contributors.

#ifndef STORAGE_ROCKSDB_INCLUDE_OPTIONS_H_
#define STORAGE_ROCKSDB_INCLUDE_OPTIONS_H_

#include <stddef.h>
#include <string>
#include <memory>
#include <vector>
#include <stdint.h>

#include "rocksdb/universal_compaction.h"

namespace rocksdb {

class Cache;
class CompactionFilter;
class CompactionFilterFactory;
class Comparator;
class Env;
enum InfoLogLevel : unsigned char;
class FilterPolicy;
class Logger;
class MergeOperator;
class Snapshot;
class TableFactory;
class MemTableRepFactory;
class TablePropertiesCollector;
class Slice;
class SliceTransform;
class Statistics;
class InternalKeyComparator;

using std::shared_ptr;

// DB contents are stored in a set of blocks, each of which holds a
// sequence of key,value pairs.  Each block may be compressed before
// being stored in a file.  The following enum describes which
// compression method (if any) is used to compress a block.
enum CompressionType : char {
  // NOTE: do not change the values of existing entries, as these are
  // part of the persistent format on disk.
  kNoCompression = 0x0, kSnappyCompression = 0x1, kZlibCompression = 0x2,
  kBZip2Compression = 0x3, kLZ4Compression = 0x4, kLZ4HCCompression = 0x5
};

enum CompactionStyle : char {
  kCompactionStyleLevel = 0x0,     // level based compaction style
  kCompactionStyleUniversal = 0x1  // Universal compaction style
};

// Compression options for different compression algorithms like Zlib
struct CompressionOptions {
  int window_bits;
  int level;
  int strategy;
  CompressionOptions() : window_bits(-14), level(-1), strategy(0) {}
  CompressionOptions(int wbits, int lev, int strategy)
      : window_bits(wbits), level(lev), strategy(strategy) {}
};

enum UpdateStatus {    // Return status For inplace update callback
  UPDATE_FAILED   = 0, // Nothing to update
  UPDATED_INPLACE = 1, // Value updated inplace
  UPDATED         = 2, // No inplace update. Merged value set
};

struct Options;

struct ColumnFamilyOptions {
  // -------------------
  // Parameters that affect behavior

  // Comparator used to define the order of keys in the table.
  // Default: a comparator that uses lexicographic byte-wise ordering
  //
  // REQUIRES: The client must ensure that the comparator supplied
  // here has the same name and orders keys *exactly* the same as the
  // comparator provided to previous open calls on the same DB.
  const Comparator* comparator;

  // REQUIRES: The client must provide a merge operator if Merge operation
  // needs to be accessed. Calling Merge on a DB without a merge operator
  // would result in Status::NotSupported. The client must ensure that the
  // merge operator supplied here has the same name and *exactly* the same
  // semantics as the merge operator provided to previous open calls on
  // the same DB. The only exception is reserved for upgrade, where a DB
  // previously without a merge operator is introduced to Merge operation
  // for the first time. It's necessary to specify a merge operator when
  // openning the DB in this case.
  // Default: nullptr
  shared_ptr<MergeOperator> merge_operator;

  // A single CompactionFilter instance to call into during compaction.
  // Allows an application to modify/delete a key-value during background
  // compaction.
  //
  // If the client requires a new compaction filter to be used for different
  // compaction runs, it can specify compaction_filter_factory instead of this
  // option.  The client should specify only one of the two.
  // compaction_filter takes precedence over compaction_filter_factory if
  // client specifies both.
  //
  // If multithreaded compaction is being used, the supplied CompactionFilter
  // instance may be used from different threads concurrently and so should be
  // thread-safe.
  //
  // Default: nullptr
  const CompactionFilter* compaction_filter;

  // This is a factory that provides compaction filter objects which allow
  // an application to modify/delete a key-value during background compaction.
  //
  // A new filter will be created on each compaction run.  If multithreaded
  // compaction is being used, each created CompactionFilter will only be used
  // from a single thread and so does not need to be thread-safe.
  //
  // Default: a factory that doesn't provide any object
  std::shared_ptr<CompactionFilterFactory> compaction_filter_factory;

  // -------------------
  // Parameters that affect performance

  // Amount of data to build up in memory (backed by an unsorted log
  // on disk) before converting to a sorted on-disk file.
  //
  // Larger values increase performance, especially during bulk loads.
  // Up to max_write_buffer_number write buffers may be held in memory
  // at the same time,
  // so you may wish to adjust this parameter to control memory usage.
  // Also, a larger write buffer will result in a longer recovery time
  // the next time the database is opened.
  //
  // Default: 4MB
  size_t write_buffer_size;

  // The maximum number of write buffers that are built up in memory.
  // The default is 2, so that when 1 write buffer is being flushed to
  // storage, new writes can continue to the other write buffer.
  // Default: 2
  int max_write_buffer_number;

  // The minimum number of write buffers that will be merged together
  // before writing to storage.  If set to 1, then
  // all write buffers are fushed to L0 as individual files and this increases
  // read amplification because a get request has to check in all of these
  // files. Also, an in-memory merge may result in writing lesser
  // data to storage if there are duplicate records in each of these
  // individual write buffers.  Default: 1
  int min_write_buffer_number_to_merge;

  // Control over blocks (user data is stored in a set of blocks, and
  // a block is the unit of reading from disk).

  // If non-NULL use the specified cache for blocks.
  // If NULL, rocksdb will automatically create and use an 8MB internal cache.
  // Default: nullptr
  shared_ptr<Cache> block_cache;

  // If non-NULL use the specified cache for compressed blocks.
  // If NULL, rocksdb will not use a compressed block cache.
  // Default: nullptr
  shared_ptr<Cache> block_cache_compressed;

  // Approximate size of user data packed per block.  Note that the
  // block size specified here corresponds to uncompressed data.  The
  // actual size of the unit read from disk may be smaller if
  // compression is enabled.  This parameter can be changed dynamically.
  //
  // Default: 4K
  size_t block_size;

  // Number of keys between restart points for delta encoding of keys.
  // This parameter can be changed dynamically.  Most clients should
  // leave this parameter alone.
  //
  // Default: 16
  int block_restart_interval;

  // Compress blocks using the specified compression algorithm.  This
  // parameter can be changed dynamically.
  //
  // Default: kSnappyCompression, which gives lightweight but fast
  // compression.
  //
  // Typical speeds of kSnappyCompression on an Intel(R) Core(TM)2 2.4GHz:
  //    ~200-500MB/s compression
  //    ~400-800MB/s decompression
  // Note that these speeds are significantly faster than most
  // persistent storage speeds, and therefore it is typically never
  // worth switching to kNoCompression.  Even if the input data is
  // incompressible, the kSnappyCompression implementation will
  // efficiently detect that and will switch to uncompressed mode.
  CompressionType compression;

  // Different levels can have different compression policies. There
  // are cases where most lower levels would like to quick compression
  // algorithm while the higher levels (which have more data) use
  // compression algorithms that have better compression but could
  // be slower. This array, if non nullptr, should have an entry for
  // each level of the database. This array, if non nullptr, overides the
  // value specified in the previous field 'compression'. The caller is
  // reponsible for allocating memory and initializing the values in it
  // before invoking Open(). The caller is responsible for freeing this
  // array and it could be freed anytime after the return from Open().
  // This could have been a std::vector but that makes the equivalent
  // java/C api hard to construct.
  std::vector<CompressionType> compression_per_level;

  // different options for compression algorithms
  CompressionOptions compression_opts;

  // If non-nullptr, use the specified filter policy to reduce disk reads.
  // Many applications will benefit from passing the result of
  // NewBloomFilterPolicy() here.
  //
  // Default: nullptr
  const FilterPolicy* filter_policy;

  // If non-nullptr, use the specified function to determine the
  // prefixes for keys.  These prefixes will be placed in the filter.
  // Depending on the workload, this can reduce the number of read-IOP
  // cost for scans when a prefix is passed via ReadOptions to
  // db.NewIterator().  For prefix filtering to work properly,
  // "prefix_extractor" and "comparator" must be such that the following
  // properties hold:
  //
  // 1) key.starts_with(prefix(key))
  // 2) Compare(prefix(key), key) <= 0.
  // 3) If Compare(k1, k2) <= 0, then Compare(prefix(k1), prefix(k2)) <= 0
  // 4) prefix(prefix(key)) == prefix(key)
  //
  // Default: nullptr
  std::shared_ptr<const SliceTransform> prefix_extractor;

  // If true, place whole keys in the filter (not just prefixes).
  // This must generally be true for gets to be efficient.
  //
  // Default: true
  bool whole_key_filtering;

  // Number of levels for this database
  int num_levels;

  // Number of files to trigger level-0 compaction. A value <0 means that
  // level-0 compaction will not be triggered by number of files at all.
  int level0_file_num_compaction_trigger;

  // Soft limit on number of level-0 files. We start slowing down writes at this
  // point. A value <0 means that no writing slow down will be triggered by
  // number of files in level-0.
  int level0_slowdown_writes_trigger;

  // Maximum number of level-0 files.  We stop writes at this point.
  int level0_stop_writes_trigger;

  // Maximum level to which a new compacted memtable is pushed if it
  // does not create overlap.  We try to push to level 2 to avoid the
  // relatively expensive level 0=>1 compactions and to avoid some
  // expensive manifest file operations.  We do not push all the way to
  // the largest level since that can generate a lot of wasted disk
  // space if the same key space is being repeatedly overwritten.
  int max_mem_compaction_level;

  // Target file size for compaction.
  // target_file_size_base is per-file size for level-1.
  // Target file size for level L can be calculated by
  // target_file_size_base * (target_file_size_multiplier ^ (L-1))
  // For example, if target_file_size_base is 2MB and
  // target_file_size_multiplier is 10, then each file on level-1 will
  // be 2MB, and each file on level 2 will be 20MB,
  // and each file on level-3 will be 200MB.

  // by default target_file_size_base is 2MB.
  int target_file_size_base;
  // by default target_file_size_multiplier is 1, which means
  // by default files in different levels will have similar size.
  int target_file_size_multiplier;

  // Control maximum total data size for a level.
  // max_bytes_for_level_base is the max total for level-1.
  // Maximum number of bytes for level L can be calculated as
  // (max_bytes_for_level_base) * (max_bytes_for_level_multiplier ^ (L-1))
  // For example, if max_bytes_for_level_base is 20MB, and if
  // max_bytes_for_level_multiplier is 10, total data size for level-1
  // will be 20MB, total file size for level-2 will be 200MB,
  // and total file size for level-3 will be 2GB.

  // by default 'max_bytes_for_level_base' is 10MB.
  uint64_t max_bytes_for_level_base;
  // by default 'max_bytes_for_level_base' is 10.
  int max_bytes_for_level_multiplier;

  // Different max-size multipliers for different levels.
  // These are multiplied by max_bytes_for_level_multiplier to arrive
  // at the max-size of each level.
  // Default: 1
  std::vector<int> max_bytes_for_level_multiplier_additional;

  // Maximum number of bytes in all compacted files.  We avoid expanding
  // the lower level file set of a compaction if it would make the
  // total compaction cover more than
  // (expanded_compaction_factor * targetFileSizeLevel()) many bytes.
  int expanded_compaction_factor;

  // Maximum number of bytes in all source files to be compacted in a
  // single compaction run. We avoid picking too many files in the
  // source level so that we do not exceed the total source bytes
  // for compaction to exceed
  // (source_compaction_factor * targetFileSizeLevel()) many bytes.
  // Default:1, i.e. pick maxfilesize amount of data as the source of
  // a compaction.
  int source_compaction_factor;

  // Control maximum bytes of overlaps in grandparent (i.e., level+2) before we
  // stop building a single file in a level->level+1 compaction.
  int max_grandparent_overlap_factor;

  // Disable compaction triggered by seek.
  // With bloomfilter and fast storage, a miss on one level
  // is very cheap if the file handle is cached in table cache
  // (which is true if max_open_files is large).
  bool disable_seek_compaction;

  // Puts are delayed 0-1 ms when any level has a compaction score that exceeds
  // soft_rate_limit. This is ignored when == 0.0.
  // CONSTRAINT: soft_rate_limit <= hard_rate_limit. If this constraint does not
  // hold, RocksDB will set soft_rate_limit = hard_rate_limit
  // Default: 0 (disabled)
  double soft_rate_limit;

  // Puts are delayed 1ms at a time when any level has a compaction score that
  // exceeds hard_rate_limit. This is ignored when <= 1.0.
  // Default: 0 (disabled)
  double hard_rate_limit;

  // Max time a put will be stalled when hard_rate_limit is enforced. If 0, then
  // there is no limit.
  // Default: 1000
  unsigned int rate_limit_delay_max_milliseconds;

  // Disable block cache. If this is set to true,
  // then no block cache should be used, and the block_cache should
  // point to a nullptr object.
  // Default: false
  bool no_block_cache;

  // size of one block in arena memory allocation.
  // If <= 0, a proper value is automatically calculated (usually 1/10 of
  // writer_buffer_size).
  //
  // There are two additonal restriction of the The specified size:
  // (1) size should be in the range of [4096, 2 << 30] and
  // (2) be the multiple of the CPU word (which helps with the memory
  // alignment).
  //
  // We'll automatically check and adjust the size number to make sure it
  // conforms to the restrictions.
  //
  // Default: 0
  size_t arena_block_size;

  // Disable automatic compactions. Manual compactions can still
  // be issued on this column family
  bool disable_auto_compactions;

  // Purge duplicate/deleted keys when a memtable is flushed to storage.
  // Default: true
  bool purge_redundant_kvs_while_flush;

  // This is used to close a block before it reaches the configured
  // 'block_size'. If the percentage of free space in the current block is less
  // than this specified number and adding a new record to the block will
  // exceed the configured block size, then this block will be closed and the
  // new record will be written to the next block.
  // Default is 10.
  int block_size_deviation;

  // The compaction style. Default: kCompactionStyleLevel
  CompactionStyle compaction_style;

  // The options needed to support Universal Style compactions
  CompactionOptionsUniversal compaction_options_universal;

  // Use KeyMayExist API to filter deletes when this is true.
  // If KeyMayExist returns false, i.e. the key definitely does not exist, then
  // the delete is a noop. KeyMayExist only incurs in-memory look up.
  // This optimization avoids writing the delete to storage when appropriate.
  // Default: false
  bool filter_deletes;

  // An iteration->Next() sequentially skips over keys with the same
  // user-key unless this option is set. This number specifies the number
  // of keys (with the same userkey) that will be sequentially
  // skipped before a reseek is issued.
  // Default: 8
  uint64_t max_sequential_skip_in_iterations;

  // This is a factory that provides MemTableRep objects.
  // Default: a factory that provides a skip-list-based implementation of
  // MemTableRep.
  std::shared_ptr<MemTableRepFactory> memtable_factory;

  // This is a factory that provides TableFactory objects.
  // Default: a factory that provides a default implementation of
  // Table and TableBuilder.
  std::shared_ptr<TableFactory> table_factory;

  // This option allows user to to collect their own interested statistics of
  // the tables.
  // Default: emtpy vector -- no user-defined statistics collection will be
  // performed.
  typedef std::vector<std::shared_ptr<TablePropertiesCollector>>
      TablePropertiesCollectors;
  TablePropertiesCollectors table_properties_collectors;

  // Allows thread-safe inplace updates.
  // If inplace_callback function is not set,
  //   Put(key, new_value) will update inplace the existing_value iff
  //   * key exists in current memtable
  //   * new sizeof(new_value) <= sizeof(existing_value)
  //   * existing_value for that key is a put i.e. kTypeValue
  // If inplace_callback function is set, check doc for inplace_callback.
  // Default: false.
  bool inplace_update_support;

  // Number of locks used for inplace update
  // Default: 10000, if inplace_update_support = true, else 0.
  size_t inplace_update_num_locks;

  // existing_value - pointer to previous value (from both memtable and sst).
  //                  nullptr if key doesn't exist
  // existing_value_size - pointer to size of existing_value).
  //                       nullptr if key doesn't exist
  // delta_value - Delta value to be merged with the existing_value.
  //               Stored in transaction logs.
  // merged_value - Set when delta is applied on the previous value.

  // Applicable only when inplace_update_support is true,
  // this callback function is called at the time of updating the memtable
  // as part of a Put operation, lets say Put(key, delta_value). It allows the
  // 'delta_value' specified as part of the Put operation to be merged with
  // an 'existing_value' of the key in the database.

  // If the merged value is smaller in size that the 'existing_value',
  // then this function can update the 'existing_value' buffer inplace and
  // the corresponding 'existing_value'_size pointer, if it wishes to.
  // The callback should return UpdateStatus::UPDATED_INPLACE.
  // In this case. (In this case, the snapshot-semantics of the rocksdb
  // Iterator is not atomic anymore).

  // If the merged value is larger in size than the 'existing_value' or the
  // application does not wish to modify the 'existing_value' buffer inplace,
  // then the merged value should be returned via *merge_value. It is set by
  // merging the 'existing_value' and the Put 'delta_value'. The callback should
  // return UpdateStatus::UPDATED in this case. This merged value will be added
  // to the memtable.

  // If merging fails or the application does not wish to take any action,
  // then the callback should return UpdateStatus::UPDATE_FAILED.

  // Please remember that the original call from the application is Put(key,
  // delta_value). So the transaction log (if enabled) will still contain (key,
  // delta_value). The 'merged_value' is not stored in the transaction log.
  // Hence the inplace_callback function should be consistent across db reopens.

  // Default: nullptr
  UpdateStatus (*inplace_callback)(char* existing_value,
                                   uint32_t* existing_value_size,
                                   Slice delta_value,
                                   std::string* merged_value);

  // if prefix_extractor is set and bloom_bits is not 0, create prefix bloom
  // for memtable
  uint32_t memtable_prefix_bloom_bits;

  // number of hash probes per key
  uint32_t memtable_prefix_bloom_probes;

  // Maximum number of successive merge operations on a key in the memtable.
  //
  // When a merge operation is added to the memtable and the maximum number of
  // successive merges is reached, the value of the key will be calculated and
  // inserted into the memtable instead of the merge operation. This will
  // ensure that there are never more than max_successive_merges merge
  // operations in the memtable.
  //
  // Default: 0 (disabled)
  size_t max_successive_merges;

  // Create ColumnFamilyOptions with default values for all fields
  ColumnFamilyOptions();
  // Create ColumnFamilyOptions from Options
  explicit ColumnFamilyOptions(const Options& options);

  void Dump(Logger* log) const;
};

struct DBOptions {
  // If true, the database will be created if it is missing.
  // Default: false
  bool create_if_missing;

  // If true, an error is raised if the database already exists.
  // Default: false
  bool error_if_exists;

  // If true, the implementation will do aggressive checking of the
  // data it is processing and will stop early if it detects any
  // errors.  This may have unforeseen ramifications: for example, a
  // corruption of one DB entry may cause a large number of entries to
  // become unreadable or for the entire DB to become unopenable.
  // If any of the  writes to the database fails (Put, Delete, Merge, Write),
  // the database will switch to read-only mode and fail all other
  // Write operations.
  // Default: false
  bool paranoid_checks;

  // Use the specified object to interact with the environment,
  // e.g. to read/write files, schedule background work, etc.
  // Default: Env::Default()
  Env* env;

  // Any internal progress/error information generated by the db will
  // be written to info_log if it is non-nullptr, or to a file stored
  // in the same directory as the DB contents if info_log is nullptr.
  // Default: nullptr
  shared_ptr<Logger> info_log;

  InfoLogLevel info_log_level;

  // Number of open files that can be used by the DB.  You may need to
  // increase this if your database has a large working set. Value -1 means
  // files opened are always kept open. You can estimate number of files based
  // on target_file_size_base and target_file_size_multiplier for level-based
  // compaction. For universal-style compaction, you can usually set it to -1.
  // Default: 1000
  int max_open_files;

  // If non-null, then we should collect metrics about database operations
  // Statistics objects should not be shared between DB instances as
  // it does not use any locks to prevent concurrent updates.
  shared_ptr<Statistics> statistics;

  // If true, then the contents of data files are not synced
  // to stable storage. Their contents remain in the OS buffers till the
  // OS decides to flush them. This option is good for bulk-loading
  // of data. Once the bulk-loading is complete, please issue a
  // sync to the OS to flush all dirty buffesrs to stable storage.
  // Default: false
  bool disableDataSync;

  // If true, then every store to stable storage will issue a fsync.
  // If false, then every store to stable storage will issue a fdatasync.
  // This parameter should be set to true while storing data to
  // filesystem like ext3 that can lose files after a reboot.
  // Default: false
  bool use_fsync;

  // This number controls how often a new scribe log about
  // db deploy stats is written out.
  // -1 indicates no logging at all.
  // Default value is 1800 (half an hour).
  int db_stats_log_interval;

  // This specifies the info LOG dir.
  // If it is empty, the log files will be in the same dir as data.
  // If it is non empty, the log files will be in the specified dir,
  // and the db data dir's absolute path will be used as the log file
  // name's prefix.
  std::string db_log_dir;

  // This specifies the absolute dir path for write-ahead logs (WAL).
  // If it is empty, the log files will be in the same dir as data,
  //   dbname is used as the data dir by default
  // If it is non empty, the log files will be in kept the specified dir.
  // When destroying the db,
  //   all log files in wal_dir and the dir itself is deleted
  std::string wal_dir;

  // The periodicity when obsolete files get deleted. The default
  // value is 6 hours. The files that get out of scope by compaction
  // process will still get automatically delete on every compaction,
  // regardless of this setting
  uint64_t delete_obsolete_files_period_micros;

  // Maximum number of concurrent background compaction jobs, submitted to
  // the default LOW priority thread pool.
  // If you're increasing this, also consider increasing number of threads in
  // LOW priority thread pool. For more information, see
  // Env::SetBackgroundThreads
  // Default: 1
  int max_background_compactions;

  // Maximum number of concurrent background memtable flush jobs, submitted to
  // the HIGH priority thread pool.
  //
  // By default, all background jobs (major compaction and memtable flush) go
  // to the LOW priority pool. If this option is set to a positive number,
  // memtable flush jobs will be submitted to the HIGH priority pool.
  // It is important when the same Env is shared by multiple db instances.
  // Without a separate pool, long running major compaction jobs could
  // potentially block memtable flush jobs of other db instances, leading to
  // unnecessary Put stalls.
  //
  // If you're increasing this, also consider increasing number of threads in
  // HIGH priority thread pool. For more information, see
  // Env::SetBackgroundThreads
  // Default: 1
  int max_background_flushes;

  // Specify the maximal size of the info log file. If the log file
  // is larger than `max_log_file_size`, a new info log file will
  // be created.
  // If max_log_file_size == 0, all logs will be written to one
  // log file.
  size_t max_log_file_size;

  // Time for the info log file to roll (in seconds).
  // If specified with non-zero value, log file will be rolled
  // if it has been active longer than `log_file_time_to_roll`.
  // Default: 0 (disabled)
  size_t log_file_time_to_roll;

  // Maximal info log files to be kept.
  // Default: 1000
  size_t keep_log_file_num;

  // manifest file is rolled over on reaching this limit.
  // The older manifest file be deleted.
  // The default value is MAX_INT so that roll-over does not take place.
  uint64_t max_manifest_file_size;

  // Number of shards used for table cache.
  int table_cache_numshardbits;

  // During data eviction of table's LRU cache, it would be inefficient
  // to strictly follow LRU because this piece of memory will not really
  // be released unless its refcount falls to zero. Instead, make two
  // passes: the first pass will release items with refcount = 1,
  // and if not enough space releases after scanning the number of
  // elements specified by this parameter, we will remove items in LRU
  // order.
  int table_cache_remove_scan_count_limit;

  // The following two fields affect how archived logs will be deleted.
  // 1. If both set to 0, logs will be deleted asap and will not get into
  //    the archive.
  // 2. If WAL_ttl_seconds is 0 and WAL_size_limit_MB is not 0,
  //    WAL files will be checked every 10 min and if total size is greater
  //    then WAL_size_limit_MB, they will be deleted starting with the
  //    earliest until size_limit is met. All empty files will be deleted.
  // 3. If WAL_ttl_seconds is not 0 and WAL_size_limit_MB is 0, then
  //    WAL files will be checked every WAL_ttl_secondsi / 2 and those that
  //    are older than WAL_ttl_seconds will be deleted.
  // 4. If both are not 0, WAL files will be checked every 10 min and both
  //    checks will be performed with ttl being first.
  uint64_t WAL_ttl_seconds;
  uint64_t WAL_size_limit_MB;

  // Number of bytes to preallocate (via fallocate) the manifest
  // files.  Default is 4mb, which is reasonable to reduce random IO
  // as well as prevent overallocation for mounts that preallocate
  // large amounts of data (such as xfs's allocsize option).
  size_t manifest_preallocation_size;

  // Data being read from file storage may be buffered in the OS
  // Default: true
  bool allow_os_buffer;

  // Allow the OS to mmap file for reading sst tables. Default: false
  bool allow_mmap_reads;

  // Allow the OS to mmap file for writing. Default: true
  bool allow_mmap_writes;

  // Disable child process inherit open files. Default: true
  bool is_fd_close_on_exec;

  // Skip log corruption error on recovery (If client is ok with
  // losing most recent changes)
  // Default: false
  bool skip_log_error_on_recovery;

  // if not zero, dump rocksdb.stats to LOG every stats_dump_period_sec
  // Default: 3600 (1 hour)
  unsigned int stats_dump_period_sec;

  // If set true, will hint the underlying file system that the file
  // access pattern is random, when a sst file is opened.
  // Default: true
  bool advise_random_on_open;

  // Specify the file access pattern once a compaction is started.
  // It will be applied to all input files of a compaction.
  // Default: NORMAL
  enum {
    NONE,
    NORMAL,
    SEQUENTIAL,
    WILLNEED
  } access_hint_on_compaction_start;

  // Use adaptive mutex, which spins in the user space before resorting
  // to kernel. This could reduce context switch when the mutex is not
  // heavily contended. However, if the mutex is hot, we could end up
  // wasting spin time.
  // Default: false
  bool use_adaptive_mutex;

  // Allows OS to incrementally sync files to disk while they are being
  // written, asynchronously, in the background.
  // Issue one request for every bytes_per_sync written. 0 turns it off.
  // Default: 0
  uint64_t bytes_per_sync;

<<<<<<< HEAD
  // Allow RocksDB to use thread local storage to optimize performance.
  // Default: true
  bool allow_thread_local;
=======
  // The compaction style. Default: kCompactionStyleLevel
  CompactionStyle compaction_style;

  // The options needed to support Universal Style compactions
  CompactionOptionsUniversal compaction_options_universal;

  // If true, compaction will verify checksum on every read that happens
  // as part of compaction
  // Default: true
  bool verify_checksums_in_compaction;

  // Use KeyMayExist API to filter deletes when this is true.
  // If KeyMayExist returns false, i.e. the key definitely does not exist, then
  // the delete is a noop. KeyMayExist only incurs in-memory look up.
  // This optimization avoids writing the delete to storage when appropriate.
  // Default: false
  bool filter_deletes;

  // An iteration->Next() sequentially skips over keys with the same
  // user-key unless this option is set. This number specifies the number
  // of keys (with the same userkey) that will be sequentially
  // skipped before a reseek is issued.
  // Default: 8
  uint64_t max_sequential_skip_in_iterations;

  // This is a factory that provides MemTableRep objects.
  // Default: a factory that provides a skip-list-based implementation of
  // MemTableRep.
  std::shared_ptr<MemTableRepFactory> memtable_factory;

  // This is a factory that provides TableFactory objects.
  // Default: a factory that provides a default implementation of
  // Table and TableBuilder.
  std::shared_ptr<TableFactory> table_factory;

  // This option allows user to to collect their own interested statistics of
  // the tables.
  // Default: emtpy vector -- no user-defined statistics collection will be
  // performed.
  typedef std::vector<std::shared_ptr<TablePropertiesCollector>>
          TablePropertiesCollectors;
  TablePropertiesCollectors table_properties_collectors;

  // Allows thread-safe inplace updates.
  // If inplace_callback function is not set,
  //   Put(key, new_value) will update inplace the existing_value iff
  //   * key exists in current memtable
  //   * new sizeof(new_value) <= sizeof(existing_value)
  //   * existing_value for that key is a put i.e. kTypeValue
  // If inplace_callback function is set, check doc for inplace_callback.
  // Default: false.
  bool inplace_update_support;

  // Number of locks used for inplace update
  // Default: 10000, if inplace_update_support = true, else 0.
  size_t inplace_update_num_locks;

  // existing_value - pointer to previous value (from both memtable and sst).
  //                  nullptr if key doesn't exist
  // existing_value_size - pointer to size of existing_value).
  //                       nullptr if key doesn't exist
  // delta_value - Delta value to be merged with the existing_value.
  //               Stored in transaction logs.
  // merged_value - Set when delta is applied on the previous value.

  // Applicable only when inplace_update_support is true,
  // this callback function is called at the time of updating the memtable
  // as part of a Put operation, lets say Put(key, delta_value). It allows the
  // 'delta_value' specified as part of the Put operation to be merged with
  // an 'existing_value' of the key in the database.

  // If the merged value is smaller in size that the 'existing_value',
  // then this function can update the 'existing_value' buffer inplace and
  // the corresponding 'existing_value'_size pointer, if it wishes to.
  // The callback should return UpdateStatus::UPDATED_INPLACE.
  // In this case. (In this case, the snapshot-semantics of the rocksdb
  // Iterator is not atomic anymore).

  // If the merged value is larger in size than the 'existing_value' or the
  // application does not wish to modify the 'existing_value' buffer inplace,
  // then the merged value should be returned via *merge_value. It is set by
  // merging the 'existing_value' and the Put 'delta_value'. The callback should
  // return UpdateStatus::UPDATED in this case. This merged value will be added
  // to the memtable.
>>>>>>> d5de22dc

  // Create DBOptions with default values for all fields
  DBOptions();
  // Create DBOptions from Options
  explicit DBOptions(const Options& options);

  void Dump(Logger* log) const;
};

// Options to control the behavior of a database (passed to DB::Open)
struct Options : public DBOptions, public ColumnFamilyOptions {
  // Create an Options object with default values for all fields.
  Options() :
    DBOptions(),
    ColumnFamilyOptions() {}

  Options(const DBOptions& db_options,
          const ColumnFamilyOptions& column_family_options)
      : DBOptions(db_options), ColumnFamilyOptions(column_family_options) {}

  void Dump(Logger* log) const;

  // Set appropriate parameters for bulk loading.
  // The reason that this is a function that returns "this" instead of a
  // constructor is to enable chaining of multiple similar calls in the future.
  //
  // All data will be in level 0 without any automatic compaction.
  // It's recommended to manually call CompactRange(NULL, NULL) before reading
  // from the database, because otherwise the read can be very slow.
  Options* PrepareForBulkLoad();
};

//
// An application can issue a read request (via Get/Iterators) and specify
// if that read should process data that ALREADY resides on a specified cache
// level. For example, if an application specifies kBlockCacheTier then the
// Get call will process data that is already processed in the memtable or
// the block cache. It will not page in data from the OS cache or data that
// resides in storage.
enum ReadTier {
  kReadAllTier = 0x0,    // data in memtable, block cache, OS cache or storage
  kBlockCacheTier = 0x1  // data in memtable or block cache
};

// Options that control read operations
struct ReadOptions {
  // If true, all data read from underlying storage will be
  // verified against corresponding checksums.
  // Default: true
  bool verify_checksums;

  // Should the "data block"/"index block"/"filter block" read for this
  // iteration be cached in memory?
  // Callers may wish to set this field to false for bulk scans.
  // Default: true
  bool fill_cache;

  // If this option is set and memtable implementation allows, Seek
  // might only return keys with the same prefix as the seek-key
  bool prefix_seek;

  // If "snapshot" is non-nullptr, read as of the supplied snapshot
  // (which must belong to the DB that is being read and which must
  // not have been released).  If "snapshot" is nullptr, use an impliicit
  // snapshot of the state at the beginning of this read operation.
  // Default: nullptr
  const Snapshot* snapshot;

  // If "prefix" is non-nullptr, and ReadOptions is being passed to
  // db.NewIterator, only return results when the key begins with this
  // prefix.  This field is ignored by other calls (e.g., Get).
  // Options.prefix_extractor must also be set, and
  // prefix_extractor.InRange(prefix) must be true.  The iterator
  // returned by NewIterator when this option is set will behave just
  // as if the underlying store did not contain any non-matching keys,
  // with two exceptions.  Seek() only accepts keys starting with the
  // prefix, and SeekToLast() is not supported.  prefix filter with this
  // option will sometimes reduce the number of read IOPs.
  // Default: nullptr
  const Slice* prefix;

  // Specify if this read request should process data that ALREADY
  // resides on a particular cache. If the required data is not
  // found at the specified cache, then Status::Incomplete is returned.
  // Default: kReadAllTier
  ReadTier read_tier;

  // Specify to create a tailing iterator -- a special iterator that has a
  // view of the complete database (i.e. it can also be used to read newly
  // added data) and is optimized for sequential reads. It will return records
  // that were inserted into the database after the creation of the iterator.
  // Default: false
  bool tailing;

  ReadOptions()
      : verify_checksums(true),
        fill_cache(true),
        prefix_seek(false),
        snapshot(nullptr),
        prefix(nullptr),
        read_tier(kReadAllTier),
        tailing(false) {}
  ReadOptions(bool cksum, bool cache)
      : verify_checksums(cksum),
        fill_cache(cache),
        prefix_seek(false),
        snapshot(nullptr),
        prefix(nullptr),
        read_tier(kReadAllTier),
        tailing(false) {}
};

// Options that control write operations
struct WriteOptions {
  // If true, the write will be flushed from the operating system
  // buffer cache (by calling WritableFile::Sync()) before the write
  // is considered complete.  If this flag is true, writes will be
  // slower.
  //
  // If this flag is false, and the machine crashes, some recent
  // writes may be lost.  Note that if it is just the process that
  // crashes (i.e., the machine does not reboot), no writes will be
  // lost even if sync==false.
  //
  // In other words, a DB write with sync==false has similar
  // crash semantics as the "write()" system call.  A DB write
  // with sync==true has similar crash semantics to a "write()"
  // system call followed by "fdatasync()".
  //
  // Default: false
  bool sync;

  // If true, writes will not first go to the write ahead log,
  // and the write may got lost after a crash.
  bool disableWAL;

  WriteOptions() : sync(false), disableWAL(false) {}
};

// Options that control flush operations
struct FlushOptions {
  // If true, the flush will wait until the flush is done.
  // Default: true
  bool wait;

  FlushOptions() : wait(true) {}
};

}  // namespace rocksdb

#endif  // STORAGE_ROCKSDB_INCLUDE_OPTIONS_H_<|MERGE_RESOLUTION|>--- conflicted
+++ resolved
@@ -385,6 +385,11 @@
   // The compaction style. Default: kCompactionStyleLevel
   CompactionStyle compaction_style;
 
+  // If true, compaction will verify checksum on every read that happens
+  // as part of compaction
+  // Default: true
+  bool verify_checksums_in_compaction;
+
   // The options needed to support Universal Style compactions
   CompactionOptionsUniversal compaction_options_universal;
 
@@ -720,96 +725,9 @@
   // Default: 0
   uint64_t bytes_per_sync;
 
-<<<<<<< HEAD
   // Allow RocksDB to use thread local storage to optimize performance.
   // Default: true
   bool allow_thread_local;
-=======
-  // The compaction style. Default: kCompactionStyleLevel
-  CompactionStyle compaction_style;
-
-  // The options needed to support Universal Style compactions
-  CompactionOptionsUniversal compaction_options_universal;
-
-  // If true, compaction will verify checksum on every read that happens
-  // as part of compaction
-  // Default: true
-  bool verify_checksums_in_compaction;
-
-  // Use KeyMayExist API to filter deletes when this is true.
-  // If KeyMayExist returns false, i.e. the key definitely does not exist, then
-  // the delete is a noop. KeyMayExist only incurs in-memory look up.
-  // This optimization avoids writing the delete to storage when appropriate.
-  // Default: false
-  bool filter_deletes;
-
-  // An iteration->Next() sequentially skips over keys with the same
-  // user-key unless this option is set. This number specifies the number
-  // of keys (with the same userkey) that will be sequentially
-  // skipped before a reseek is issued.
-  // Default: 8
-  uint64_t max_sequential_skip_in_iterations;
-
-  // This is a factory that provides MemTableRep objects.
-  // Default: a factory that provides a skip-list-based implementation of
-  // MemTableRep.
-  std::shared_ptr<MemTableRepFactory> memtable_factory;
-
-  // This is a factory that provides TableFactory objects.
-  // Default: a factory that provides a default implementation of
-  // Table and TableBuilder.
-  std::shared_ptr<TableFactory> table_factory;
-
-  // This option allows user to to collect their own interested statistics of
-  // the tables.
-  // Default: emtpy vector -- no user-defined statistics collection will be
-  // performed.
-  typedef std::vector<std::shared_ptr<TablePropertiesCollector>>
-          TablePropertiesCollectors;
-  TablePropertiesCollectors table_properties_collectors;
-
-  // Allows thread-safe inplace updates.
-  // If inplace_callback function is not set,
-  //   Put(key, new_value) will update inplace the existing_value iff
-  //   * key exists in current memtable
-  //   * new sizeof(new_value) <= sizeof(existing_value)
-  //   * existing_value for that key is a put i.e. kTypeValue
-  // If inplace_callback function is set, check doc for inplace_callback.
-  // Default: false.
-  bool inplace_update_support;
-
-  // Number of locks used for inplace update
-  // Default: 10000, if inplace_update_support = true, else 0.
-  size_t inplace_update_num_locks;
-
-  // existing_value - pointer to previous value (from both memtable and sst).
-  //                  nullptr if key doesn't exist
-  // existing_value_size - pointer to size of existing_value).
-  //                       nullptr if key doesn't exist
-  // delta_value - Delta value to be merged with the existing_value.
-  //               Stored in transaction logs.
-  // merged_value - Set when delta is applied on the previous value.
-
-  // Applicable only when inplace_update_support is true,
-  // this callback function is called at the time of updating the memtable
-  // as part of a Put operation, lets say Put(key, delta_value). It allows the
-  // 'delta_value' specified as part of the Put operation to be merged with
-  // an 'existing_value' of the key in the database.
-
-  // If the merged value is smaller in size that the 'existing_value',
-  // then this function can update the 'existing_value' buffer inplace and
-  // the corresponding 'existing_value'_size pointer, if it wishes to.
-  // The callback should return UpdateStatus::UPDATED_INPLACE.
-  // In this case. (In this case, the snapshot-semantics of the rocksdb
-  // Iterator is not atomic anymore).
-
-  // If the merged value is larger in size than the 'existing_value' or the
-  // application does not wish to modify the 'existing_value' buffer inplace,
-  // then the merged value should be returned via *merge_value. It is set by
-  // merging the 'existing_value' and the Put 'delta_value'. The callback should
-  // return UpdateStatus::UPDATED in this case. This merged value will be added
-  // to the memtable.
->>>>>>> d5de22dc
 
   // Create DBOptions with default values for all fields
   DBOptions();
