--- conflicted
+++ resolved
@@ -33,18 +33,12 @@
 }
 
 void AllocTracker::DoneAllocating() {
-<<<<<<< HEAD
 PERF_MARKER(__PRETTY_FUNCTION__);
-  if (write_buffer_manager_ != nullptr && !done_allocating_) {
-    if (write_buffer_manager_->enabled() ||
-        write_buffer_manager_->cost_to_cache()) {
-=======
   assert(write_buffer_manager_ != nullptr);
   assert(state_ == State::kAllocating);
 
   if (state_ == State::kAllocating) {
     if (ShouldUpdateWriteBufferManager()) {
->>>>>>> f57f24cf
       write_buffer_manager_->ScheduleFreeMem(
           bytes_allocated_.load(std::memory_order_relaxed));
     } else {
@@ -83,12 +77,8 @@
 }
 
 void AllocTracker::FreeMem() {
-<<<<<<< HEAD
 PERF_MARKER(__PRETTY_FUNCTION__);
-  if (!done_allocating_) {
-=======
   if (state_ == State::kAllocating) {
->>>>>>> f57f24cf
     DoneAllocating();
   }
 
