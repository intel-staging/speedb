--- conflicted
+++ resolved
@@ -591,13 +591,9 @@
   }
 
   void PrintEnv() const {
-<<<<<<< HEAD
-PERF_MARKER(__PRETTY_FUNCTION__);
-    printf("RocksDB version     : %d.%d\n", kMajorVersion, kMinorVersion);
-=======
+PERF_MARKER(__PRETTY_FUNCTION__);
     printf("Speedb version      : %s\n",
            GetSpeedbVersionAsString(false).c_str());
->>>>>>> f57f24cf
     printf("Number of threads   : %u\n", FLAGS_threads);
     printf("Ops per thread      : %" PRIu64 "\n", FLAGS_ops_per_thread);
     printf("Cache size          : %s\n",
