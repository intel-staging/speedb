//  Copyright (c) 2011-present, Facebook, Inc.  All rights reserved.
//  This source code is licensed under both the GPLv2 (found in the
//  COPYING file in the root directory) and Apache 2.0 License
//  (found in the LICENSE.Apache file in the root directory).
//
// Copyright (c) 2011 The LevelDB Authors. All rights reserved.
// Use of this source code is governed by a BSD-style license that can be
// found in the LICENSE file. See the AUTHORS file for names of contributors.
//

#include "util/compression.h"
#ifdef GFLAGS
#include "cache/fast_lru_cache.h"
#include "db_stress_tool/db_stress_common.h"
#include "db_stress_tool/db_stress_compaction_filter.h"
#include "db_stress_tool/db_stress_driver.h"
#include "db_stress_tool/db_stress_table_properties_collector.h"
#include "rocksdb/convenience.h"
#include "rocksdb/filter_policy.h"
#include "rocksdb/secondary_cache.h"
#include "rocksdb/sst_file_manager.h"
#include "rocksdb/types.h"
#include "rocksdb/utilities/object_registry.h"
#include "speedb/version.h"
#include "test_util/testutil.h"
#include "util/cast_util.h"
#include "utilities/backup/backup_engine_impl.h"
#include "utilities/fault_injection_fs.h"
#include "utilities/fault_injection_secondary_cache.h"

namespace ROCKSDB_NAMESPACE {

namespace {

std::shared_ptr<const FilterPolicy> CreateFilterPolicy() {
  if (!FLAGS_filter_uri.empty()) {
    ConfigOptions config_options;
    std::shared_ptr<const FilterPolicy> policy;
    config_options.ignore_unsupported_options = false;
    std::string bits_str;
    if (FLAGS_bloom_bits > 0) {
      bits_str = ":" + FormatDoubleParam(FLAGS_bloom_bits);
      fprintf(stderr, "note: appending --bloom-bits (%f) to --filter-uri\n",
              FLAGS_bloom_bits);
    }
    Status s = FilterPolicy::CreateFromString(
        config_options, FLAGS_filter_uri + bits_str, &policy);
    if (!s.ok() || !policy) {
      fprintf(stderr, "Cannot create filter policy(%s%s): %s\n",
              FLAGS_filter_uri.c_str(), bits_str.c_str(), s.ToString().c_str());
      exit(1);
    }
    return policy;
  } else if (FLAGS_bloom_bits < 0) {
    return BlockBasedTableOptions().filter_policy;
  } else {
    const FilterPolicy* new_policy;
    if (FLAGS_ribbon_starting_level >= 999) {
      // Use Bloom API
      new_policy = NewBloomFilterPolicy(FLAGS_bloom_bits, false);
    } else {
      new_policy = NewRibbonFilterPolicy(
          FLAGS_bloom_bits,
          /* bloom_before_level */ FLAGS_ribbon_starting_level);
    }
    return std::shared_ptr<const FilterPolicy>(new_policy);
  }
}
}  // namespace

StressTest::StressTest()
    : cache_(NewCache(FLAGS_cache_size, FLAGS_cache_numshardbits)),
      compressed_cache_(NewLRUCache(FLAGS_compressed_cache_size,
                                    FLAGS_compressed_cache_numshardbits)),
      filter_policy_(CreateFilterPolicy()),
      db_(nullptr),
#ifndef ROCKSDB_LITE
      txn_db_(nullptr),
#endif
      db_aptr_(nullptr),
      clock_(db_stress_env->GetSystemClock().get()),
      new_column_family_name_(1),
      num_times_reopened_(0),
      db_preload_finished_(false),
      cmp_db_(nullptr),
      is_db_stopped_(false) {
  if (FLAGS_destroy_db_initially) {
    std::vector<std::string> files;
    db_stress_env->GetChildren(FLAGS_db, &files);
    for (unsigned int i = 0; i < files.size(); i++) {
      if (Slice(files[i]).starts_with("heap-")) {
        db_stress_env->DeleteFile(FLAGS_db + "/" + files[i]);
      }
    }

    Options options;
    options.env = db_stress_env;
    // Remove files without preserving manfiest files
#ifndef ROCKSDB_LITE
    const Status s = !FLAGS_use_blob_db
                         ? DestroyDB(FLAGS_db, options)
                         : blob_db::DestroyBlobDB(FLAGS_db, options,
                                                  blob_db::BlobDBOptions());
#else
    const Status s = DestroyDB(FLAGS_db, options);
#endif  // !ROCKSDB_LITE

    if (!s.ok()) {
      fprintf(stderr, "Cannot destroy original db: %s\n", s.ToString().c_str());
      exit(1);
    }
  }
}

StressTest::~StressTest() {
  for (auto cf : column_families_) {
    delete cf;
  }
  column_families_.clear();
  delete db_;

  for (auto* cf : cmp_cfhs_) {
    delete cf;
  }
  cmp_cfhs_.clear();
  delete cmp_db_;
}

std::shared_ptr<Cache> StressTest::NewCache(size_t capacity,
                                            int32_t num_shard_bits) {
  ConfigOptions config_options;
  if (capacity <= 0) {
    return nullptr;
  }

  if (FLAGS_cache_type == "clock_cache") {
    fprintf(stderr, "Old clock cache implementation has been removed.\n");
    exit(1);
  } else if (FLAGS_cache_type == "hyper_clock_cache") {
    return HyperClockCacheOptions(static_cast<size_t>(capacity),
                                  FLAGS_block_size /*estimated_entry_charge*/,
                                  num_shard_bits)
        .MakeSharedCache();
  } else if (FLAGS_cache_type == "fast_lru_cache") {
    return NewFastLRUCache(static_cast<size_t>(capacity), FLAGS_block_size,
                           num_shard_bits, false /*strict_capacity_limit*/,
                           kDefaultCacheMetadataChargePolicy);
  } else if (FLAGS_cache_type == "lru_cache") {
    LRUCacheOptions opts;
    opts.capacity = capacity;
    opts.num_shard_bits = num_shard_bits;
#ifndef ROCKSDB_LITE
    std::shared_ptr<SecondaryCache> secondary_cache;
    if (!FLAGS_secondary_cache_uri.empty()) {
      Status s = SecondaryCache::CreateFromString(
          config_options, FLAGS_secondary_cache_uri, &secondary_cache);
      if (secondary_cache == nullptr) {
        fprintf(stderr,
                "No secondary cache registered matching string: %s status=%s\n",
                FLAGS_secondary_cache_uri.c_str(), s.ToString().c_str());
        exit(1);
      }
      if (FLAGS_secondary_cache_fault_one_in > 0) {
        secondary_cache = std::make_shared<FaultInjectionSecondaryCache>(
            secondary_cache, static_cast<uint32_t>(FLAGS_seed),
            FLAGS_secondary_cache_fault_one_in);
      }
      opts.secondary_cache = secondary_cache;
    }
#endif
    return NewLRUCache(opts);
  } else {
    fprintf(stderr, "Cache type not supported.");
    exit(1);
  }
}

std::vector<std::string> StressTest::GetBlobCompressionTags() {
  std::vector<std::string> compression_tags{"kNoCompression"};

  if (Snappy_Supported()) {
    compression_tags.emplace_back("kSnappyCompression");
  }
  if (LZ4_Supported()) {
    compression_tags.emplace_back("kLZ4Compression");
  }
  if (ZSTD_Supported()) {
    compression_tags.emplace_back("kZSTD");
  }

  return compression_tags;
}

bool StressTest::BuildOptionsTable() {
  if (FLAGS_set_options_one_in <= 0) {
    return true;
  }

  std::unordered_map<std::string, std::vector<std::string>> options_tbl = {
      {"write_buffer_size",
       {std::to_string(options_.write_buffer_size),
        std::to_string(options_.write_buffer_size * 2),
        std::to_string(options_.write_buffer_size * 4)}},
      {"max_write_buffer_number",
       {std::to_string(options_.max_write_buffer_number),
        std::to_string(options_.max_write_buffer_number * 2),
        std::to_string(options_.max_write_buffer_number * 4)}},
      {"arena_block_size",
       {
           std::to_string(options_.arena_block_size),
           std::to_string(options_.write_buffer_size / 4),
           std::to_string(options_.write_buffer_size / 8),
       }},
      {"memtable_huge_page_size", {"0", std::to_string(2 * 1024 * 1024)}},
      {"max_successive_merges", {"0", "2", "4"}},
      {"inplace_update_num_locks", {"100", "200", "300"}},
      // TODO: re-enable once internal task T124324915 is fixed.
      // {"experimental_mempurge_threshold", {"0.0", "1.0"}},
      // TODO(ljin): enable test for this option
      // {"disable_auto_compactions", {"100", "200", "300"}},
      {"level0_file_num_compaction_trigger",
       {
           std::to_string(options_.level0_file_num_compaction_trigger),
           std::to_string(options_.level0_file_num_compaction_trigger + 2),
           std::to_string(options_.level0_file_num_compaction_trigger + 4),
       }},
      {"level0_slowdown_writes_trigger",
       {
           std::to_string(options_.level0_slowdown_writes_trigger),
           std::to_string(options_.level0_slowdown_writes_trigger + 2),
           std::to_string(options_.level0_slowdown_writes_trigger + 4),
       }},
      {"level0_stop_writes_trigger",
       {
           std::to_string(options_.level0_stop_writes_trigger),
           std::to_string(options_.level0_stop_writes_trigger + 2),
           std::to_string(options_.level0_stop_writes_trigger + 4),
       }},
      {"max_compaction_bytes",
       {
           std::to_string(options_.target_file_size_base * 5),
           std::to_string(options_.target_file_size_base * 15),
           std::to_string(options_.target_file_size_base * 100),
       }},
      {"target_file_size_base",
       {
           std::to_string(options_.target_file_size_base),
           std::to_string(options_.target_file_size_base * 2),
           std::to_string(options_.target_file_size_base * 4),
       }},
      {"target_file_size_multiplier",
       {
           std::to_string(options_.target_file_size_multiplier),
           "1",
           "2",
       }},
      {"max_bytes_for_level_base",
       {
           std::to_string(options_.max_bytes_for_level_base / 2),
           std::to_string(options_.max_bytes_for_level_base),
           std::to_string(options_.max_bytes_for_level_base * 2),
       }},
      {"max_bytes_for_level_multiplier",
       {
           std::to_string(options_.max_bytes_for_level_multiplier),
           "1",
           "2",
       }},
      {"max_sequential_skip_in_iterations", {"4", "8", "12"}},
  };

  if (FLAGS_allow_setting_blob_options_dynamically) {
    options_tbl.emplace("enable_blob_files",
                        std::vector<std::string>{"false", "true"});
    options_tbl.emplace("min_blob_size",
                        std::vector<std::string>{"0", "8", "16"});
    options_tbl.emplace("blob_file_size",
                        std::vector<std::string>{"1M", "16M", "256M", "1G"});
    options_tbl.emplace("blob_compression_type", GetBlobCompressionTags());
    options_tbl.emplace("enable_blob_garbage_collection",
                        std::vector<std::string>{"false", "true"});
    options_tbl.emplace(
        "blob_garbage_collection_age_cutoff",
        std::vector<std::string>{"0.0", "0.25", "0.5", "0.75", "1.0"});
    options_tbl.emplace("blob_garbage_collection_force_threshold",
                        std::vector<std::string>{"0.5", "0.75", "1.0"});
    options_tbl.emplace("blob_compaction_readahead_size",
                        std::vector<std::string>{"0", "1M", "4M"});
    options_tbl.emplace("blob_file_starting_level",
                        std::vector<std::string>{"0", "1", "2"});
    options_tbl.emplace("prepopulate_blob_cache",
                        std::vector<std::string>{"kDisable", "kFlushOnly"});
  }

  options_table_ = std::move(options_tbl);

  for (const auto& iter : options_table_) {
    options_index_.push_back(iter.first);
  }
  return true;
}

void StressTest::InitDb(SharedState* shared) {
  uint64_t now = clock_->NowMicros();
  fprintf(stdout, "%s Initializing db_stress\n",
          clock_->TimeToString(now / 1000000).c_str());
  PrintEnv();
  Open(shared);
  BuildOptionsTable();
}

void StressTest::FinishInitDb(SharedState* shared) {
  if (FLAGS_read_only) {
    uint64_t now = clock_->NowMicros();
    fprintf(stdout, "%s Preloading db with %" PRIu64 " KVs\n",
            clock_->TimeToString(now / 1000000).c_str(), FLAGS_max_key);
    PreloadDbAndReopenAsReadOnly(FLAGS_max_key, shared);
  }

  if (shared->HasHistory()) {
    // The way it works right now is, if there's any history, that means the
    // previous run mutating the DB had all its operations traced, in which case
    // we should always be able to `Restore()` the expected values to match the
    // `db_`'s current seqno.
    Status s = shared->Restore(db_);
    if (!s.ok()) {
      fprintf(stderr, "Error restoring historical expected values: %s\n",
              s.ToString().c_str());
      exit(1);
    }
  }

  if (FLAGS_enable_compaction_filter) {
    auto* compaction_filter_factory =
        reinterpret_cast<DbStressCompactionFilterFactory*>(
            options_.compaction_filter_factory.get());
    assert(compaction_filter_factory);
    // This must be called only after any potential `SharedState::Restore()` has
    // completed in order for the `compaction_filter_factory` to operate on the
    // correct latest values file.
    compaction_filter_factory->SetSharedState(shared);
    fprintf(stdout, "Compaction filter factory: %s\n",
            compaction_filter_factory->Name());
  }
}

void StressTest::TrackExpectedState(SharedState* shared) {
  if ((FLAGS_sync_fault_injection || FLAGS_disable_wal) && IsStateTracked()) {
    Status s = shared->SaveAtAndAfter(db_);
    if (!s.ok()) {
      fprintf(stderr, "Error enabling history tracing: %s\n",
              s.ToString().c_str());
      exit(1);
    }
  }
}

static std::vector<bool> GetKeyBitVec(DB* db, const ReadOptions& ropt_base) {
  ReadOptions ropt = ropt_base;
  // When `prefix_extractor` is set, seeking to beginning and scanning
  // across prefixes are only supported with `total_order_seek` set.
  ropt.total_order_seek = true;
  std::unique_ptr<Iterator> iterator(db->NewIterator(ropt));

  std::vector<bool> key_bitvec;
  if (FLAGS_test_batches_snapshots) {
    // In batched snapshot mode each key/value is inserted 10 times, where
    // the key and the values are prefixed with a single ASCII digit in the
    // range 0-9.
    key_bitvec.resize(FLAGS_max_key * 10);
  } else {
    key_bitvec.resize(FLAGS_max_key);
  }

  for (iterator->SeekToFirst(); iterator->Valid(); iterator->Next()) {
    uint64_t key_offset = 0;
    Slice key_str = iterator->key();
    // In batched snapshot mode each key operation is actually 10 operations in
    // a single batch, as each operation creates 10 keys from each key by
    // prefixing it with an ASCII digit in the range 0-9.
    if (FLAGS_test_batches_snapshots) {
      const char batch_id = key_str[0];
      assert(batch_id >= '0' && batch_id <= '9');
      key_offset = (batch_id - '0') * FLAGS_max_key;
      key_str.remove_prefix(1);
    }

    uint64_t key_val;
    if (GetIntVal(key_str.ToString(), &key_val)) {
      key_bitvec.at(key_offset + key_val) = true;
    }
  }
  return key_bitvec;
}

Status StressTest::AssertSame(DB* db, ColumnFamilyHandle* cf,
                              ThreadState::SnapshotState& snap_state) {
  Status s;
  if (cf->GetName() != snap_state.cf_at_name) {
    return s;
  }
  // This `ReadOptions` is for validation purposes. Ignore
  // `FLAGS_rate_limit_user_ops` to avoid slowing any validation.
  ReadOptions ropt;
  ropt.snapshot = snap_state.snapshot;
  Slice ts;
  if (!snap_state.timestamp.empty()) {
    ts = snap_state.timestamp;
    ropt.timestamp = &ts;
  }
  PinnableSlice exp_v(&snap_state.value);
  exp_v.PinSelf();
  PinnableSlice v;
  s = db->Get(ropt, cf, snap_state.key, &v);
  if (!s.ok() && !s.IsNotFound()) {
    return s;
  }
  if (snap_state.status.code() != s.code() ||
      snap_state.status.subcode() != s.subcode()) {
    return Status::Corruption(
        "The snapshot gave inconsistent results for key " +
        std::to_string(Hash(snap_state.key.c_str(), snap_state.key.size(), 0)) +
        " in cf " + cf->GetName() + ": (" + snap_state.status.ToString() +
        ") vs. (" + s.ToString() + ")");
  }
  if (s.ok()) {
    if (exp_v != v) {
      return Status::Corruption("The snapshot gave inconsistent values: (" +
                                exp_v.ToString() + ") vs. (" + v.ToString() +
                                ")");
    }
  }
  if (snap_state.key_vec != nullptr) {
    std::vector<bool> tmp_bitvec = GetKeyBitVec(db, ropt);
    if (!std::equal(snap_state.key_vec->begin(), snap_state.key_vec->end(),
                    tmp_bitvec.begin())) {
      return Status::Corruption("Found inconsistent keys at this snapshot");
    }
  }
  return Status::OK();
}

void StressTest::VerificationAbort(SharedState* shared, std::string msg,
                                   Status s) const {
  fprintf(stderr, "Verification failed: %s. Status is %s\n", msg.c_str(),
          s.ToString().c_str());
  shared->SetVerificationFailure();
}

void StressTest::VerificationAbort(SharedState* shared, std::string msg, int cf,
                                   int64_t key) const {
  auto key_str = Key(key);
  Slice key_slice = key_str;
  fprintf(stderr,
          "Verification failed for column family %d key %s (%" PRIi64 "): %s\n",
          cf, key_slice.ToString(true).c_str(), key, msg.c_str());
  shared->SetVerificationFailure();
}

void StressTest::VerificationAbort(SharedState* shared, std::string msg, int cf,
                                   int64_t key, Slice value_from_db,
                                   Slice value_from_expected) const {
  auto key_str = Key(key);
  fprintf(stderr,
          "Verification failed for column family %d key %s (%" PRIi64
          "): value_from_db: %s, value_from_expected: %s, msg: %s\n",
          cf, Slice(key_str).ToString(true).c_str(), key,
          value_from_db.ToString(true).c_str(),
          value_from_expected.ToString(true).c_str(), msg.c_str());
  shared->SetVerificationFailure();
}

void StressTest::PrintStatistics() {
  if (dbstats) {
    fprintf(stdout, "STATISTICS:\n%s\n", dbstats->ToString().c_str());
  }
  if (dbstats_secondaries) {
    fprintf(stdout, "Secondary instances STATISTICS:\n%s\n",
            dbstats_secondaries->ToString().c_str());
  }
}

// Currently PreloadDb has to be single-threaded.
void StressTest::PreloadDbAndReopenAsReadOnly(int64_t number_of_keys,
                                              SharedState* shared) {
  WriteOptions write_opts;
  write_opts.disableWAL = FLAGS_disable_wal;
  if (FLAGS_sync) {
    write_opts.sync = true;
  }
  if (FLAGS_rate_limit_auto_wal_flush) {
    write_opts.rate_limiter_priority = Env::IO_USER;
  }
  char value[100];
  int cf_idx = 0;
  Status s;
  for (auto cfh : column_families_) {
    for (int64_t k = 0; k != number_of_keys; ++k) {
      std::string key_str = Key(k);
      Slice key = key_str;
      size_t sz = GenerateValue(0 /*value_base*/, value, sizeof(value));
      Slice v(value, sz);
      shared->Put(cf_idx, k, 0, true /* pending */);

      if (FLAGS_use_merge) {
        if (!FLAGS_use_txn) {
          s = db_->Merge(write_opts, cfh, key, v);
        } else {
#ifndef ROCKSDB_LITE
          Transaction* txn;
          s = NewTxn(write_opts, &txn);
          if (s.ok()) {
            s = txn->Merge(cfh, key, v);
            if (s.ok()) {
              s = CommitTxn(txn);
            }
          }
#endif
        }
      } else {
        if (!FLAGS_use_txn) {
          std::string ts_str;
          Slice ts;
          if (FLAGS_user_timestamp_size > 0) {
            ts_str = GetNowNanos();
            ts = ts_str;
            s = db_->Put(write_opts, cfh, key, ts, v);
          } else {
            s = db_->Put(write_opts, cfh, key, v);
          }
        } else {
#ifndef ROCKSDB_LITE
          Transaction* txn;
          s = NewTxn(write_opts, &txn);
          if (s.ok()) {
            s = txn->Put(cfh, key, v);
            if (s.ok()) {
              s = CommitTxn(txn);
            }
          }
#endif
        }
      }

      shared->Put(cf_idx, k, 0, false /* pending */);
      if (!s.ok()) {
        break;
      }
    }
    if (!s.ok()) {
      break;
    }
    ++cf_idx;
  }
  if (s.ok()) {
    s = db_->Flush(FlushOptions(), column_families_);
  }
  if (s.ok()) {
    for (auto cf : column_families_) {
      delete cf;
    }
    column_families_.clear();
    delete db_;
    db_ = nullptr;
#ifndef ROCKSDB_LITE
    txn_db_ = nullptr;
#endif

    db_preload_finished_.store(true);
    auto now = clock_->NowMicros();
    fprintf(stdout, "%s Reopening database in read-only\n",
            clock_->TimeToString(now / 1000000).c_str());
    // Reopen as read-only, can ignore all options related to updates
    Open(shared);
  } else {
    fprintf(stderr, "Failed to preload db");
    exit(1);
  }
}

Status StressTest::SetOptions(ThreadState* thread) {
  assert(FLAGS_set_options_one_in > 0);
  std::unordered_map<std::string, std::string> opts;
  std::string name =
      options_index_[thread->rand.Next() % options_index_.size()];
  int value_idx = thread->rand.Next() % options_table_[name].size();
  if (name == "level0_file_num_compaction_trigger" ||
      name == "level0_slowdown_writes_trigger" ||
      name == "level0_stop_writes_trigger") {
    opts["level0_file_num_compaction_trigger"] =
        options_table_["level0_file_num_compaction_trigger"][value_idx];
    opts["level0_slowdown_writes_trigger"] =
        options_table_["level0_slowdown_writes_trigger"][value_idx];
    opts["level0_stop_writes_trigger"] =
        options_table_["level0_stop_writes_trigger"][value_idx];
  } else {
    opts[name] = options_table_[name][value_idx];
  }

  int rand_cf_idx = thread->rand.Next() % FLAGS_column_families;
  auto cfh = column_families_[rand_cf_idx];
  return db_->SetOptions(cfh, opts);
}

#ifndef ROCKSDB_LITE
Status StressTest::NewTxn(WriteOptions& write_opts, Transaction** txn) {
  if (!FLAGS_use_txn) {
    return Status::InvalidArgument("NewTxn when FLAGS_use_txn is not set");
  }
  write_opts.disableWAL = FLAGS_disable_wal;
  static std::atomic<uint64_t> txn_id = {0};
  TransactionOptions txn_options;
  txn_options.use_only_the_last_commit_time_batch_for_recovery =
      FLAGS_use_only_the_last_commit_time_batch_for_recovery;
  txn_options.lock_timeout = 600000;  // 10 min
  txn_options.deadlock_detect = true;
  *txn = txn_db_->BeginTransaction(write_opts, txn_options);
  auto istr = std::to_string(txn_id.fetch_add(1));
  Status s = (*txn)->SetName("xid" + istr);
  return s;
}

Status StressTest::CommitTxn(Transaction* txn, ThreadState* thread) {
  if (!FLAGS_use_txn) {
    return Status::InvalidArgument("CommitTxn when FLAGS_use_txn is not set");
  }
  assert(txn_db_);
  Status s = txn->Prepare();
  std::shared_ptr<const Snapshot> timestamped_snapshot;
  if (s.ok()) {
    if (thread && FLAGS_create_timestamped_snapshot_one_in &&
        thread->rand.OneIn(FLAGS_create_timestamped_snapshot_one_in)) {
      uint64_t ts = db_stress_env->NowNanos();
      s = txn->CommitAndTryCreateSnapshot(/*notifier=*/nullptr, ts,
                                          &timestamped_snapshot);

      std::pair<Status, std::shared_ptr<const Snapshot>> res;
      if (thread->tid == 0) {
        uint64_t now = db_stress_env->NowNanos();
        res = txn_db_->CreateTimestampedSnapshot(now);
        if (res.first.ok()) {
          assert(res.second);
          assert(res.second->GetTimestamp() == now);
          if (timestamped_snapshot) {
            assert(res.second->GetTimestamp() >
                   timestamped_snapshot->GetTimestamp());
          }
        } else {
          assert(!res.second);
        }
      }
    } else {
      s = txn->Commit();
    }
  }
  if (thread && FLAGS_create_timestamped_snapshot_one_in > 0 &&
      thread->rand.OneInOpt(50000)) {
    uint64_t now = db_stress_env->NowNanos();
    constexpr uint64_t time_diff = static_cast<uint64_t>(1000) * 1000 * 1000;
    txn_db_->ReleaseTimestampedSnapshotsOlderThan(now - time_diff);
  }
  delete txn;
  return s;
}

Status StressTest::RollbackTxn(Transaction* txn) {
  if (!FLAGS_use_txn) {
    return Status::InvalidArgument(
        "RollbackTxn when FLAGS_use_txn is not"
        " set");
  }
  Status s = txn->Rollback();
  delete txn;
  return s;
}
#endif

void StressTest::OperateDb(ThreadState* thread) {
  ReadOptions read_opts(FLAGS_verify_checksum, true);
  read_opts.rate_limiter_priority =
      FLAGS_rate_limit_user_ops ? Env::IO_USER : Env::IO_TOTAL;
  read_opts.async_io = FLAGS_async_io;
  read_opts.adaptive_readahead = FLAGS_adaptive_readahead;
  read_opts.readahead_size = FLAGS_readahead_size;
  WriteOptions write_opts;
  if (FLAGS_rate_limit_auto_wal_flush) {
    write_opts.rate_limiter_priority = Env::IO_USER;
  }
  auto shared = thread->shared;
  char value[100];
  std::string from_db;
  if (FLAGS_sync) {
    write_opts.sync = true;
  }
  write_opts.disableWAL = FLAGS_disable_wal;
  write_opts.protection_bytes_per_key = FLAGS_batch_protection_bytes_per_key;
  const int prefix_bound = static_cast<int>(FLAGS_readpercent) +
                           static_cast<int>(FLAGS_prefixpercent);
  const int write_bound = prefix_bound + static_cast<int>(FLAGS_writepercent);
  const int del_bound = write_bound + static_cast<int>(FLAGS_delpercent);
  const int delrange_bound =
      del_bound + static_cast<int>(FLAGS_delrangepercent);
  const int iterate_bound =
      delrange_bound + static_cast<int>(FLAGS_iterpercent);

  const uint64_t ops_per_open = FLAGS_ops_per_thread / (FLAGS_reopen + 1);

#ifndef NDEBUG
  if (FLAGS_read_fault_one_in) {
    fault_fs_guard->SetThreadLocalReadErrorContext(thread->shared->GetSeed(),
                                                   FLAGS_read_fault_one_in);
  }
#endif  // NDEBUG
  if (FLAGS_write_fault_one_in) {
    IOStatus error_msg;
    if (FLAGS_injest_error_severity <= 1 || FLAGS_injest_error_severity > 2) {
      error_msg = IOStatus::IOError("Retryable IO Error");
      error_msg.SetRetryable(true);
    } else if (FLAGS_injest_error_severity == 2) {
      // Ingest the fatal error
      error_msg = IOStatus::IOError("Fatal IO Error");
      error_msg.SetDataLoss(true);
    }
    std::vector<FileType> types = {FileType::kTableFile,
                                   FileType::kDescriptorFile,
                                   FileType::kCurrentFile};
    fault_fs_guard->SetRandomWriteError(
        thread->shared->GetSeed(), FLAGS_write_fault_one_in, error_msg,
        /*inject_for_all_file_types=*/false, types);
  }
  thread->stats.Start();
  for (int open_cnt = 0; open_cnt <= FLAGS_reopen; ++open_cnt) {
    if (thread->shared->HasVerificationFailedYet() ||
        thread->shared->ShouldStopTest()) {
      break;
    }
    if (open_cnt != 0) {
      thread->stats.FinishedSingleOp();
      MutexLock l(thread->shared->GetMutex());
      while (!thread->snapshot_queue.empty()) {
        db_->ReleaseSnapshot(thread->snapshot_queue.front().second.snapshot);
        thread->snapshot_queue.pop();
      }
      thread->shared->IncVotedReopen();
      if (thread->shared->AllVotedReopen()) {
        thread->shared->GetStressTest()->Reopen(thread);
        thread->shared->GetCondVar()->SignalAll();
      } else {
        thread->shared->GetCondVar()->Wait();
      }
      // Commenting this out as we don't want to reset stats on each open.
      // thread->stats.Start();
    }

    for (uint64_t i = 0; i < ops_per_open; i++) {
      if (thread->shared->HasVerificationFailedYet()) {
        break;
      }

      // Change Options
      if (thread->rand.OneInOpt(FLAGS_set_options_one_in)) {
        SetOptions(thread);
      }

      if (thread->rand.OneInOpt(FLAGS_set_in_place_one_in)) {
        options_.inplace_update_support ^= options_.inplace_update_support;
      }

      if (thread->tid == 0 && FLAGS_verify_db_one_in > 0 &&
          thread->rand.OneIn(FLAGS_verify_db_one_in)) {
        ContinuouslyVerifyDb(thread);
        if (thread->shared->ShouldStopTest()) {
          break;
        }
      }

      MaybeClearOneColumnFamily(thread);

      if (thread->rand.OneInOpt(FLAGS_sync_wal_one_in)) {
        Status s = db_->SyncWAL();
        if (!s.ok() && !s.IsNotSupported()) {
          fprintf(stderr, "SyncWAL() failed: %s\n", s.ToString().c_str());
        }
      }

      int rand_column_family = thread->rand.Next() % FLAGS_column_families;
      ColumnFamilyHandle* column_family = column_families_[rand_column_family];

      if (thread->rand.OneInOpt(FLAGS_compact_files_one_in)) {
        TestCompactFiles(thread, column_family);
      }

      int64_t rand_key = GenerateOneKey(thread, i);
      std::string keystr = Key(rand_key);
      Slice key = keystr;

      if (thread->rand.OneInOpt(FLAGS_compact_range_one_in)) {
        TestCompactRange(thread, rand_key, key, column_family);
        if (thread->shared->HasVerificationFailedYet()) {
          break;
        }
      }

      std::vector<int> rand_column_families =
          GenerateColumnFamilies(FLAGS_column_families, rand_column_family);

      if (thread->rand.OneInOpt(FLAGS_flush_one_in)) {
        Status status = TestFlush(rand_column_families);
        if (!status.ok()) {
          fprintf(stdout, "Unable to perform Flush(): %s\n",
                  status.ToString().c_str());
        }
      }

#ifndef ROCKSDB_LITE
      // Verify GetLiveFiles with a 1 in N chance.
      if (thread->rand.OneInOpt(FLAGS_get_live_files_one_in) &&
          !FLAGS_write_fault_one_in) {
        Status status = VerifyGetLiveFiles();
        if (!status.ok()) {
          VerificationAbort(shared, "VerifyGetLiveFiles status not OK", status);
        }
      }

      // Verify GetSortedWalFiles with a 1 in N chance.
      if (thread->rand.OneInOpt(FLAGS_get_sorted_wal_files_one_in)) {
        Status status = VerifyGetSortedWalFiles();
        if (!status.ok()) {
          VerificationAbort(shared, "VerifyGetSortedWalFiles status not OK",
                            status);
        }
      }

      // Verify GetCurrentWalFile with a 1 in N chance.
      if (thread->rand.OneInOpt(FLAGS_get_current_wal_file_one_in)) {
        Status status = VerifyGetCurrentWalFile();
        if (!status.ok()) {
          VerificationAbort(shared, "VerifyGetCurrentWalFile status not OK",
                            status);
        }
      }
#endif  // !ROCKSDB_LITE

      if (thread->rand.OneInOpt(FLAGS_pause_background_one_in)) {
        Status status = TestPauseBackground(thread);
        if (!status.ok()) {
          VerificationAbort(
              shared, "Pause/ContinueBackgroundWork status not OK", status);
        }
      }

#ifndef ROCKSDB_LITE
      if (thread->rand.OneInOpt(FLAGS_verify_checksum_one_in)) {
        Status status = db_->VerifyChecksum();
        if (!status.ok()) {
          VerificationAbort(shared, "VerifyChecksum status not OK", status);
        }
      }

      if (thread->rand.OneInOpt(FLAGS_get_property_one_in)) {
        TestGetProperty(thread);
      }
#endif

      std::vector<int64_t> rand_keys = GenerateKeys(rand_key);

      if (thread->rand.OneInOpt(FLAGS_ingest_external_file_one_in)) {
        TestIngestExternalFile(thread, rand_column_families, rand_keys);
      }

      if (thread->rand.OneInOpt(FLAGS_backup_one_in)) {
        // Beyond a certain DB size threshold, this test becomes heavier than
        // it's worth.
        uint64_t total_size = 0;
        if (FLAGS_backup_max_size > 0) {
          std::vector<FileAttributes> files;
          db_stress_env->GetChildrenFileAttributes(FLAGS_db, &files);
          for (auto& file : files) {
            total_size += file.size_bytes;
          }
        }

        if (total_size <= FLAGS_backup_max_size) {
          Status s = TestBackupRestore(thread, rand_column_families, rand_keys);
          if (!s.ok()) {
            VerificationAbort(shared, "Backup/restore gave inconsistent state",
                              s);
          }
        }
      }

      if (thread->rand.OneInOpt(FLAGS_checkpoint_one_in)) {
        Status s = TestCheckpoint(thread, rand_column_families, rand_keys);
        if (!s.ok()) {
          VerificationAbort(shared, "Checkpoint gave inconsistent state", s);
        }
      }

#ifndef ROCKSDB_LITE
      if (thread->rand.OneInOpt(FLAGS_approximate_size_one_in)) {
        Status s =
            TestApproximateSize(thread, i, rand_column_families, rand_keys);
        if (!s.ok()) {
          VerificationAbort(shared, "ApproximateSize Failed", s);
        }
      }
#endif  // !ROCKSDB_LITE
      if (thread->rand.OneInOpt(FLAGS_acquire_snapshot_one_in)) {
        TestAcquireSnapshot(thread, rand_column_family, keystr, i);
      }

      /*always*/ {
        Status s = MaybeReleaseSnapshots(thread, i);
        if (!s.ok()) {
          VerificationAbort(shared, "Snapshot gave inconsistent state", s);
        }
      }

      // Assign timestamps if necessary.
      std::string read_ts_str;
      std::string write_ts_str;
      Slice read_ts;
      Slice write_ts;
      if (FLAGS_user_timestamp_size > 0) {
        read_ts_str = GetNowNanos();
        read_ts = read_ts_str;
        read_opts.timestamp = &read_ts;
        write_ts_str = GetNowNanos();
        write_ts = write_ts_str;
      }

      int prob_op = thread->rand.Uniform(100);
      // Reset this in case we pick something other than a read op. We don't
      // want to use a stale value when deciding at the beginning of the loop
      // whether to vote to reopen
      if (prob_op >= 0 && prob_op < static_cast<int>(FLAGS_readpercent)) {
        assert(0 <= prob_op);
        // OPERATION read
        if (FLAGS_use_multiget) {
          // Leave room for one more iteration of the loop with a single key
          // batch. This is to ensure that each thread does exactly the same
          // number of ops
          int multiget_batch_size = static_cast<int>(
              std::min(static_cast<uint64_t>(thread->rand.Uniform(64)),
                       FLAGS_ops_per_thread - i - 1));
          // If its the last iteration, ensure that multiget_batch_size is 1
          multiget_batch_size = std::max(multiget_batch_size, 1);
          rand_keys = GenerateNKeys(thread, multiget_batch_size, i);
          TestMultiGet(thread, read_opts, rand_column_families, rand_keys);
          i += multiget_batch_size - 1;
        } else {
          TestGet(thread, read_opts, rand_column_families, rand_keys);
        }
      } else if (prob_op < prefix_bound) {
        assert(static_cast<int>(FLAGS_readpercent) <= prob_op);
        // OPERATION prefix scan
        // keys are 8 bytes long, prefix size is FLAGS_prefix_size. There are
        // (8 - FLAGS_prefix_size) bytes besides the prefix. So there will
        // be 2 ^ ((8 - FLAGS_prefix_size) * 8) possible keys with the same
        // prefix
        TestPrefixScan(thread, read_opts, rand_column_families, rand_keys);
      } else if (prob_op < write_bound) {
        assert(prefix_bound <= prob_op);
        // OPERATION write
        TestPut(thread, write_opts, read_opts, rand_column_families, rand_keys,
                value);
      } else if (prob_op < del_bound) {
        assert(write_bound <= prob_op);
        // OPERATION delete
        TestDelete(thread, write_opts, rand_column_families, rand_keys);
      } else if (prob_op < delrange_bound) {
        assert(del_bound <= prob_op);
        // OPERATION delete range
        TestDeleteRange(thread, write_opts, rand_column_families, rand_keys);
      } else if (prob_op < iterate_bound) {
        assert(delrange_bound <= prob_op);
        // OPERATION iterate
        if (!FLAGS_skip_verifydb &&
            thread->rand.OneInOpt(
                FLAGS_verify_iterator_with_expected_state_one_in)) {
          TestIterateAgainstExpected(thread, read_opts, rand_column_families,
                                     rand_keys);
        } else {
          int num_seeks = static_cast<int>(
              std::min(static_cast<uint64_t>(thread->rand.Uniform(4)),
                       FLAGS_ops_per_thread - i - 1));
          rand_keys = GenerateNKeys(thread, num_seeks, i);
          i += num_seeks - 1;
          TestIterate(thread, read_opts, rand_column_families, rand_keys);
        }
      } else {
        assert(iterate_bound <= prob_op);
        TestCustomOperations(thread, rand_column_families);
      }
      thread->stats.FinishedSingleOp();
    }
  }
  while (!thread->snapshot_queue.empty()) {
    db_->ReleaseSnapshot(thread->snapshot_queue.front().second.snapshot);
    thread->snapshot_queue.pop();
  }

  thread->stats.Stop();
}

#ifndef ROCKSDB_LITE
// Generated a list of keys that close to boundaries of SST keys.
// If there isn't any SST file in the DB, return empty list.
std::vector<std::string> StressTest::GetWhiteBoxKeys(ThreadState* thread,
                                                     DB* db,
                                                     ColumnFamilyHandle* cfh,
                                                     size_t num_keys) {
  ColumnFamilyMetaData cfmd;
  db->GetColumnFamilyMetaData(cfh, &cfmd);
  std::vector<std::string> boundaries;
  for (const LevelMetaData& lmd : cfmd.levels) {
    for (const SstFileMetaData& sfmd : lmd.files) {
      // If FLAGS_user_timestamp_size > 0, then both smallestkey and largestkey
      // have timestamps.
      const auto& skey = sfmd.smallestkey;
      const auto& lkey = sfmd.largestkey;
      assert(skey.size() >= FLAGS_user_timestamp_size);
      assert(lkey.size() >= FLAGS_user_timestamp_size);
      boundaries.push_back(
          skey.substr(0, skey.size() - FLAGS_user_timestamp_size));
      boundaries.push_back(
          lkey.substr(0, lkey.size() - FLAGS_user_timestamp_size));
    }
  }
  if (boundaries.empty()) {
    return {};
  }

  std::vector<std::string> ret;
  for (size_t j = 0; j < num_keys; j++) {
    std::string k =
        boundaries[thread->rand.Uniform(static_cast<int>(boundaries.size()))];
    if (thread->rand.OneIn(3)) {
      // Reduce one byte from the string
      for (int i = static_cast<int>(k.length()) - 1; i >= 0; i--) {
        uint8_t cur = k[i];
        if (cur > 0) {
          k[i] = static_cast<char>(cur - 1);
          break;
        } else if (i > 0) {
          k[i] = 0xFFu;
        }
      }
    } else if (thread->rand.OneIn(2)) {
      // Add one byte to the string
      for (int i = static_cast<int>(k.length()) - 1; i >= 0; i--) {
        uint8_t cur = k[i];
        if (cur < 255) {
          k[i] = static_cast<char>(cur + 1);
          break;
        } else if (i > 0) {
          k[i] = 0x00;
        }
      }
    }
    ret.push_back(k);
  }
  return ret;
}
#endif  // !ROCKSDB_LITE

// Given a key K, this creates an iterator which scans to K and then
// does a random sequence of Next/Prev operations.
Status StressTest::TestIterate(ThreadState* thread,
                               const ReadOptions& read_opts,
                               const std::vector<int>& rand_column_families,
                               const std::vector<int64_t>& rand_keys) {
  Status s;
  const Snapshot* snapshot = db_->GetSnapshot();
  ReadOptions readoptionscopy = read_opts;
  readoptionscopy.snapshot = snapshot;

  std::string read_ts_str;
  Slice read_ts_slice;
  MaybeUseOlderTimestampForRangeScan(thread, read_ts_str, read_ts_slice,
                                     readoptionscopy);

  bool expect_total_order = false;
  if (thread->rand.OneIn(16)) {
    // When prefix extractor is used, it's useful to cover total order seek.
    readoptionscopy.total_order_seek = true;
    expect_total_order = true;
  } else if (thread->rand.OneIn(4)) {
    readoptionscopy.total_order_seek = false;
    readoptionscopy.auto_prefix_mode = true;
    expect_total_order = true;
  } else if (options_.prefix_extractor.get() == nullptr) {
    expect_total_order = true;
  }

  std::string upper_bound_str;
  Slice upper_bound;
  if (thread->rand.OneIn(16)) {
    // in 1/16 chance, set a iterator upper bound
    int64_t rand_upper_key = GenerateOneKey(thread, FLAGS_ops_per_thread);
    upper_bound_str = Key(rand_upper_key);
    upper_bound = Slice(upper_bound_str);
    // uppder_bound can be smaller than seek key, but the query itself
    // should not crash either.
    readoptionscopy.iterate_upper_bound = &upper_bound;
  }
  std::string lower_bound_str;
  Slice lower_bound;
  if (thread->rand.OneIn(16)) {
    // in 1/16 chance, enable iterator lower bound
    int64_t rand_lower_key = GenerateOneKey(thread, FLAGS_ops_per_thread);
    lower_bound_str = Key(rand_lower_key);
    lower_bound = Slice(lower_bound_str);
    // uppder_bound can be smaller than seek key, but the query itself
    // should not crash either.
    readoptionscopy.iterate_lower_bound = &lower_bound;
  }

  auto cfh = column_families_[rand_column_families[0]];
  std::unique_ptr<Iterator> iter(db_->NewIterator(readoptionscopy, cfh));

  std::vector<std::string> key_str;
  if (thread->rand.OneIn(16)) {
    // Generate keys close to lower or upper bound of SST files.
    key_str = GetWhiteBoxKeys(thread, db_, cfh, rand_keys.size());
  }
  if (key_str.empty()) {
    // If key string is not geneerated using white block keys,
    // Use randomized key passe in.
    for (int64_t rkey : rand_keys) {
      key_str.push_back(Key(rkey));
    }
  }

  std::string op_logs;
  const size_t kOpLogsLimit = 10000;

  for (const std::string& skey : key_str) {
    if (op_logs.size() > kOpLogsLimit) {
      // Shouldn't take too much memory for the history log. Clear it.
      op_logs = "(cleared...)\n";
    }

    Slice key = skey;

    if (readoptionscopy.iterate_upper_bound != nullptr &&
        thread->rand.OneIn(2)) {
      // 1/2 chance, change the upper bound.
      // It is possible that it is changed without first use, but there is no
      // problem with that.
      int64_t rand_upper_key = GenerateOneKey(thread, FLAGS_ops_per_thread);
      upper_bound_str = Key(rand_upper_key);
      upper_bound = Slice(upper_bound_str);
    } else if (readoptionscopy.iterate_lower_bound != nullptr &&
               thread->rand.OneIn(4)) {
      // 1/4 chance, change the lower bound.
      // It is possible that it is changed without first use, but there is no
      // problem with that.
      int64_t rand_lower_key = GenerateOneKey(thread, FLAGS_ops_per_thread);
      lower_bound_str = Key(rand_lower_key);
      lower_bound = Slice(lower_bound_str);
    }

    // Record some options to op_logs;
    op_logs += "total_order_seek: ";
    op_logs += (readoptionscopy.total_order_seek ? "1 " : "0 ");
    op_logs += "auto_prefix_mode: ";
    op_logs += (readoptionscopy.auto_prefix_mode ? "1 " : "0 ");
    if (readoptionscopy.iterate_upper_bound != nullptr) {
      op_logs += "ub: " + upper_bound.ToString(true) + " ";
    }
    if (readoptionscopy.iterate_lower_bound != nullptr) {
      op_logs += "lb: " + lower_bound.ToString(true) + " ";
    }

    // Set up an iterator and does the same without bounds and with total
    // order seek and compare the results. This is to identify bugs related
    // to bounds, prefix extractor or reseeking. Sometimes we are comparing
    // iterators with the same set-up, and it doesn't hurt to check them
    // to be equal.
    // This `ReadOptions` is for validation purposes. Ignore
    // `FLAGS_rate_limit_user_ops` to avoid slowing any validation.
    ReadOptions cmp_ro;
    cmp_ro.timestamp = readoptionscopy.timestamp;
    cmp_ro.iter_start_ts = readoptionscopy.iter_start_ts;
    cmp_ro.snapshot = snapshot;
    cmp_ro.total_order_seek = true;
    ColumnFamilyHandle* cmp_cfh =
        GetControlCfh(thread, rand_column_families[0]);
    std::unique_ptr<Iterator> cmp_iter(db_->NewIterator(cmp_ro, cmp_cfh));
    bool diverged = false;

    bool support_seek_first_or_last = expect_total_order;

    LastIterateOp last_op;
    if (support_seek_first_or_last && thread->rand.OneIn(100)) {
      iter->SeekToFirst();
      cmp_iter->SeekToFirst();
      last_op = kLastOpSeekToFirst;
      op_logs += "STF ";
    } else if (support_seek_first_or_last && thread->rand.OneIn(100)) {
      iter->SeekToLast();
      cmp_iter->SeekToLast();
      last_op = kLastOpSeekToLast;
      op_logs += "STL ";
    } else if (thread->rand.OneIn(8)) {
      iter->SeekForPrev(key);
      cmp_iter->SeekForPrev(key);
      last_op = kLastOpSeekForPrev;
      op_logs += "SFP " + key.ToString(true) + " ";
    } else {
      iter->Seek(key);
      cmp_iter->Seek(key);
      last_op = kLastOpSeek;
      op_logs += "S " + key.ToString(true) + " ";
    }
    VerifyIterator(thread, cmp_cfh, readoptionscopy, iter.get(), cmp_iter.get(),
                   last_op, key, op_logs, &diverged);

    bool no_reverse =
        (FLAGS_memtablerep == "prefix_hash" && !expect_total_order);
    for (uint64_t i = 0; i < FLAGS_num_iterations && iter->Valid(); i++) {
      if (no_reverse || thread->rand.OneIn(2)) {
        iter->Next();
        if (!diverged) {
          assert(cmp_iter->Valid());
          cmp_iter->Next();
        }
        op_logs += "N";
      } else {
        iter->Prev();
        if (!diverged) {
          assert(cmp_iter->Valid());
          cmp_iter->Prev();
        }
        op_logs += "P";
      }
      last_op = kLastOpNextOrPrev;
      VerifyIterator(thread, cmp_cfh, readoptionscopy, iter.get(),
                     cmp_iter.get(), last_op, key, op_logs, &diverged);
    }

    if (s.ok()) {
      thread->stats.AddIterations(1);
    } else {
      fprintf(stderr, "TestIterate error: %s\n", s.ToString().c_str());
      thread->stats.AddErrors(1);
      break;
    }

    op_logs += "; ";
  }

  db_->ReleaseSnapshot(snapshot);

  return s;
}

#ifndef ROCKSDB_LITE
// Test the return status of GetLiveFiles.
Status StressTest::VerifyGetLiveFiles() const {
  std::vector<std::string> live_file;
  uint64_t manifest_size = 0;
  return db_->GetLiveFiles(live_file, &manifest_size);
}

// Test the return status of GetSortedWalFiles.
Status StressTest::VerifyGetSortedWalFiles() const {
  VectorLogPtr log_ptr;
  return db_->GetSortedWalFiles(log_ptr);
}

// Test the return status of GetCurrentWalFile.
Status StressTest::VerifyGetCurrentWalFile() const {
  std::unique_ptr<LogFile> cur_wal_file;
  return db_->GetCurrentWalFile(&cur_wal_file);
}
#endif  // !ROCKSDB_LITE

// Compare the two iterator, iter and cmp_iter are in the same position,
// unless iter might be made invalidate or undefined because of
// upper or lower bounds, or prefix extractor.
// Will flag failure if the verification fails.
// diverged = true if the two iterator is already diverged.
// True if verification passed, false if not.
void StressTest::VerifyIterator(ThreadState* thread,
                                ColumnFamilyHandle* cmp_cfh,
                                const ReadOptions& ro, Iterator* iter,
                                Iterator* cmp_iter, LastIterateOp op,
                                const Slice& seek_key,
                                const std::string& op_logs, bool* diverged) {
  if (*diverged) {
    return;
  }

  if (ro.iter_start_ts != nullptr) {
    assert(FLAGS_user_timestamp_size > 0);
    // We currently do not verify iterator when dumping history of internal
    // keys.
    *diverged = true;
    return;
  }

  if (op == kLastOpSeekToFirst && ro.iterate_lower_bound != nullptr) {
    // SeekToFirst() with lower bound is not well defined.
    *diverged = true;
    return;
  } else if (op == kLastOpSeekToLast && ro.iterate_upper_bound != nullptr) {
    // SeekToLast() with higher bound is not well defined.
    *diverged = true;
    return;
  } else if (op == kLastOpSeek && ro.iterate_lower_bound != nullptr &&
             (options_.comparator->CompareWithoutTimestamp(
                  *ro.iterate_lower_bound, /*a_has_ts=*/false, seek_key,
                  /*b_has_ts=*/false) >= 0 ||
              (ro.iterate_upper_bound != nullptr &&
               options_.comparator->CompareWithoutTimestamp(
                   *ro.iterate_lower_bound, /*a_has_ts=*/false,
                   *ro.iterate_upper_bound, /*b_has_ts*/ false) >= 0))) {
    // Lower bound behavior is not well defined if it is larger than
    // seek key or upper bound. Disable the check for now.
    *diverged = true;
    return;
  } else if (op == kLastOpSeekForPrev && ro.iterate_upper_bound != nullptr &&
             (options_.comparator->CompareWithoutTimestamp(
                  *ro.iterate_upper_bound, /*a_has_ts=*/false, seek_key,
                  /*b_has_ts=*/false) <= 0 ||
              (ro.iterate_lower_bound != nullptr &&
               options_.comparator->CompareWithoutTimestamp(
                   *ro.iterate_lower_bound, /*a_has_ts=*/false,
                   *ro.iterate_upper_bound, /*b_has_ts=*/false) >= 0))) {
    // Uppder bound behavior is not well defined if it is smaller than
    // seek key or lower bound. Disable the check for now.
    *diverged = true;
    return;
  }

  const SliceTransform* pe = (ro.total_order_seek || ro.auto_prefix_mode)
                                 ? nullptr
                                 : options_.prefix_extractor.get();
  const Comparator* cmp = options_.comparator;

  if (iter->Valid() && !cmp_iter->Valid()) {
    if (pe != nullptr) {
      if (!pe->InDomain(seek_key)) {
        // Prefix seek a non-in-domain key is undefined. Skip checking for
        // this scenario.
        *diverged = true;
        return;
      } else if (!pe->InDomain(iter->key())) {
        // out of range is iterator key is not in domain anymore.
        *diverged = true;
        return;
      } else if (pe->Transform(iter->key()) != pe->Transform(seek_key)) {
        *diverged = true;
        return;
      }
    }
    fprintf(stderr,
            "Control interator is invalid but iterator has key %s "
            "%s\n",
            iter->key().ToString(true).c_str(), op_logs.c_str());

    *diverged = true;
  } else if (cmp_iter->Valid()) {
    // Iterator is not valid. It can be legimate if it has already been
    // out of upper or lower bound, or filtered out by prefix iterator.
    const Slice& total_order_key = cmp_iter->key();

    if (pe != nullptr) {
      if (!pe->InDomain(seek_key)) {
        // Prefix seek a non-in-domain key is undefined. Skip checking for
        // this scenario.
        *diverged = true;
        return;
      }

      if (!pe->InDomain(total_order_key) ||
          pe->Transform(total_order_key) != pe->Transform(seek_key)) {
        // If the prefix is exhausted, the only thing needs to check
        // is the iterator isn't return a position in prefix.
        // Either way, checking can stop from here.
        *diverged = true;
        if (!iter->Valid() || !pe->InDomain(iter->key()) ||
            pe->Transform(iter->key()) != pe->Transform(seek_key)) {
          return;
        }
        fprintf(stderr,
                "Iterator stays in prefix but contol doesn't"
                " iterator key %s control iterator key %s %s\n",
                iter->key().ToString(true).c_str(),
                cmp_iter->key().ToString(true).c_str(), op_logs.c_str());
      }
    }
    // Check upper or lower bounds.
    if (!*diverged) {
      if ((iter->Valid() && iter->key() != cmp_iter->key()) ||
          (!iter->Valid() &&
           (ro.iterate_upper_bound == nullptr ||
            cmp->CompareWithoutTimestamp(total_order_key, /*a_has_ts=*/false,
                                         *ro.iterate_upper_bound,
                                         /*b_has_ts=*/false) < 0) &&
           (ro.iterate_lower_bound == nullptr ||
            cmp->CompareWithoutTimestamp(total_order_key, /*a_has_ts=*/false,
                                         *ro.iterate_lower_bound,
                                         /*b_has_ts=*/false) > 0))) {
        fprintf(stderr,
                "Iterator diverged from control iterator which"
                " has value %s %s\n",
                total_order_key.ToString(true).c_str(), op_logs.c_str());
        if (iter->Valid()) {
          fprintf(stderr, "iterator has value %s\n",
                  iter->key().ToString(true).c_str());
        } else {
          fprintf(stderr, "iterator is not valid\n");
        }
        *diverged = true;
      }
    }
  }
  if (*diverged) {
    fprintf(stderr, "Control CF %s\n", cmp_cfh->GetName().c_str());
    thread->stats.AddErrors(1);
    // Fail fast to preserve the DB state.
    thread->shared->SetVerificationFailure();
  }
}

#ifdef ROCKSDB_LITE
Status StressTest::TestBackupRestore(
    ThreadState* /* thread */,
    const std::vector<int>& /* rand_column_families */,
    const std::vector<int64_t>& /* rand_keys */) {
  assert(false);
  fprintf(stderr, "TestBackupRestore is not supported in LITE mode\n");
  std::terminate();
}

Status StressTest::TestCheckpoint(
    ThreadState* /* thread */,
    const std::vector<int>& /* rand_column_families */,
    const std::vector<int64_t>& /* rand_keys */) {
  assert(false);
  fprintf(stderr, "TestCheckpoint is not supported in LITE mode\n");
  std::terminate();
}

void StressTest::TestCompactFiles(ThreadState* /* thread */,
                                  ColumnFamilyHandle* /* column_family */) {
  assert(false);
  fprintf(stderr, "CompactFiles is not supported in LITE mode\n");
  std::terminate();
}
#else   // ROCKSDB_LITE
Status StressTest::TestBackupRestore(
    ThreadState* thread, const std::vector<int>& rand_column_families,
    const std::vector<int64_t>& rand_keys) {
  std::vector<std::unique_ptr<MutexLock>> locks;
  if (ShouldAcquireMutexOnKey()) {
    for (int rand_column_family : rand_column_families) {
      // `rand_keys[0]` on each chosen CF will be verified.
      locks.emplace_back(new MutexLock(
          thread->shared->GetMutexForKey(rand_column_family, rand_keys[0])));
    }
  }

  const std::string backup_dir =
      FLAGS_db + "/.backup" + std::to_string(thread->tid);
  const std::string restore_dir =
      FLAGS_db + "/.restore" + std::to_string(thread->tid);
  BackupEngineOptions backup_opts(backup_dir);
  // For debugging, get info_log from live options
  backup_opts.info_log = db_->GetDBOptions().info_log.get();
  if (thread->rand.OneIn(10)) {
    backup_opts.share_table_files = false;
  } else {
    backup_opts.share_table_files = true;
    if (thread->rand.OneIn(5)) {
      backup_opts.share_files_with_checksum = false;
    } else {
      backup_opts.share_files_with_checksum = true;
      if (thread->rand.OneIn(2)) {
        // old
        backup_opts.share_files_with_checksum_naming =
            BackupEngineOptions::kLegacyCrc32cAndFileSize;
      } else {
        // new
        backup_opts.share_files_with_checksum_naming =
            BackupEngineOptions::kUseDbSessionId;
      }
      if (thread->rand.OneIn(2)) {
        backup_opts.share_files_with_checksum_naming =
            backup_opts.share_files_with_checksum_naming |
            BackupEngineOptions::kFlagIncludeFileSize;
      }
    }
  }
  if (thread->rand.OneIn(2)) {
    backup_opts.schema_version = 1;
  } else {
    backup_opts.schema_version = 2;
  }
  BackupEngine* backup_engine = nullptr;
  std::string from = "a backup/restore operation";
  Status s = BackupEngine::Open(db_stress_env, backup_opts, &backup_engine);
  if (!s.ok()) {
    from = "BackupEngine::Open";
  }
  if (s.ok()) {
    if (backup_opts.schema_version >= 2 && thread->rand.OneIn(2)) {
      TEST_BackupMetaSchemaOptions test_opts;
      test_opts.crc32c_checksums = thread->rand.OneIn(2) == 0;
      test_opts.file_sizes = thread->rand.OneIn(2) == 0;
      TEST_SetBackupMetaSchemaOptions(backup_engine, test_opts);
    }
    CreateBackupOptions create_opts;
    if (FLAGS_disable_wal) {
      // The verification can only work when latest value of `key` is backed up,
      // which requires flushing in case of WAL disabled.
      //
      // Note this triggers a flush with a key lock held. Meanwhile, operations
      // like flush/compaction may attempt to grab key locks like in
      // `DbStressCompactionFilter`. The philosophy around preventing deadlock
      // is the background operation key lock acquisition only tries but does
      // not wait for the lock. So here in the foreground it is OK to hold the
      // lock and wait on a background operation (flush).
      create_opts.flush_before_backup = true;
    }
    s = backup_engine->CreateNewBackup(create_opts, db_);
    if (!s.ok()) {
      from = "BackupEngine::CreateNewBackup";
    }
  }
  if (s.ok()) {
    delete backup_engine;
    backup_engine = nullptr;
    s = BackupEngine::Open(db_stress_env, backup_opts, &backup_engine);
    if (!s.ok()) {
      from = "BackupEngine::Open (again)";
    }
  }
  std::vector<BackupInfo> backup_info;
  // If inplace_not_restore, we verify the backup by opening it as a
  // read-only DB. If !inplace_not_restore, we restore it to a temporary
  // directory for verification.
  bool inplace_not_restore = thread->rand.OneIn(3);
  if (s.ok()) {
    backup_engine->GetBackupInfo(&backup_info,
                                 /*include_file_details*/ inplace_not_restore);
    if (backup_info.empty()) {
      s = Status::NotFound("no backups found");
      from = "BackupEngine::GetBackupInfo";
    }
  }
  if (s.ok() && thread->rand.OneIn(2)) {
    s = backup_engine->VerifyBackup(
        backup_info.front().backup_id,
        thread->rand.OneIn(2) /* verify_with_checksum */);
    if (!s.ok()) {
      from = "BackupEngine::VerifyBackup";
    }
  }
  const bool allow_persistent = thread->tid == 0;  // not too many
  bool from_latest = false;
  int count = static_cast<int>(backup_info.size());
  if (s.ok() && !inplace_not_restore) {
    if (count > 1) {
      s = backup_engine->RestoreDBFromBackup(
          RestoreOptions(), backup_info[thread->rand.Uniform(count)].backup_id,
          restore_dir /* db_dir */, restore_dir /* wal_dir */);
      if (!s.ok()) {
        from = "BackupEngine::RestoreDBFromBackup";
      }
    } else {
      from_latest = true;
      s = backup_engine->RestoreDBFromLatestBackup(RestoreOptions(),
                                                   restore_dir /* db_dir */,
                                                   restore_dir /* wal_dir */);
      if (!s.ok()) {
        from = "BackupEngine::RestoreDBFromLatestBackup";
      }
    }
  }
  if (s.ok() && !inplace_not_restore) {
    // Purge early if restoring, to ensure the restored directory doesn't
    // have some secret dependency on the backup directory.
    uint32_t to_keep = 0;
    if (allow_persistent) {
      // allow one thread to keep up to 2 backups
      to_keep = thread->rand.Uniform(3);
    }
    s = backup_engine->PurgeOldBackups(to_keep);
    if (!s.ok()) {
      from = "BackupEngine::PurgeOldBackups";
    }
  }
  DB* restored_db = nullptr;
  std::vector<ColumnFamilyHandle*> restored_cf_handles;
  // Not yet implemented: opening restored BlobDB or TransactionDB
  if (s.ok() && !FLAGS_use_txn && !FLAGS_use_blob_db) {
    Options restore_options(options_);
    restore_options.best_efforts_recovery = false;
    restore_options.listeners.clear();
    // Avoid dangling/shared file descriptors, for reliable destroy
    restore_options.sst_file_manager = nullptr;
    std::vector<ColumnFamilyDescriptor> cf_descriptors;
    // TODO(ajkr): `column_family_names_` is not safe to access here when
    // `clear_column_family_one_in != 0`. But we can't easily switch to
    // `ListColumnFamilies` to get names because it won't necessarily give
    // the same order as `column_family_names_`.
    assert(FLAGS_clear_column_family_one_in == 0);
    for (auto name : column_family_names_) {
      cf_descriptors.emplace_back(name, ColumnFamilyOptions(restore_options));
    }
    if (inplace_not_restore) {
      BackupInfo& info = backup_info[thread->rand.Uniform(count)];
      restore_options.env = info.env_for_open.get();
      s = DB::OpenForReadOnly(DBOptions(restore_options), info.name_for_open,
                              cf_descriptors, &restored_cf_handles,
                              &restored_db);
      if (!s.ok()) {
        from = "DB::OpenForReadOnly in backup/restore";
      }
    } else {
      s = DB::Open(DBOptions(restore_options), restore_dir, cf_descriptors,
                   &restored_cf_handles, &restored_db);
      if (!s.ok()) {
        from = "DB::Open in backup/restore";
      }
    }
  }
  // Note the column families chosen by `rand_column_families` cannot be
  // dropped while the locks for `rand_keys` are held. So we should not have
  // to worry about accessing those column families throughout this function.
  //
  // For simplicity, currently only verifies existence/non-existence of a
  // single key
  for (size_t i = 0; restored_db && s.ok() && i < rand_column_families.size();
       ++i) {
    std::string key_str = Key(rand_keys[0]);
    Slice key = key_str;
    std::string restored_value;
    // This `ReadOptions` is for validation purposes. Ignore
    // `FLAGS_rate_limit_user_ops` to avoid slowing any validation.
    ReadOptions read_opts;
    std::string ts_str;
    Slice ts;
    if (FLAGS_user_timestamp_size > 0) {
      ts_str = GetNowNanos();
      ts = ts_str;
      read_opts.timestamp = &ts;
    }
    Status get_status = restored_db->Get(
        read_opts, restored_cf_handles[rand_column_families[i]], key,
        &restored_value);
    bool exists = thread->shared->Exists(rand_column_families[i], rand_keys[0]);
    if (get_status.ok()) {
      if (!exists && from_latest && ShouldAcquireMutexOnKey()) {
        std::ostringstream oss;
        oss << "0x" << key.ToString(true)
            << " exists in restore but not in original db";
        s = Status::Corruption(oss.str());
      }
    } else if (get_status.IsNotFound()) {
      if (exists && from_latest && ShouldAcquireMutexOnKey()) {
        std::ostringstream oss;
        oss << "0x" << key.ToString(true)
            << " exists in original db but not in restore";
        s = Status::Corruption(oss.str());
      }
    } else {
      s = get_status;
      if (!s.ok()) {
        from = "DB::Get in backup/restore";
      }
    }
  }
  if (restored_db != nullptr) {
    for (auto* cf_handle : restored_cf_handles) {
      restored_db->DestroyColumnFamilyHandle(cf_handle);
    }
    delete restored_db;
    restored_db = nullptr;
  }
  if (s.ok() && inplace_not_restore) {
    // Purge late if inplace open read-only
    uint32_t to_keep = 0;
    if (allow_persistent) {
      // allow one thread to keep up to 2 backups
      to_keep = thread->rand.Uniform(3);
    }
    s = backup_engine->PurgeOldBackups(to_keep);
    if (!s.ok()) {
      from = "BackupEngine::PurgeOldBackups";
    }
  }
  if (backup_engine != nullptr) {
    delete backup_engine;
    backup_engine = nullptr;
  }
  if (s.ok()) {
    // Preserve directories on failure, or allowed persistent backup
    if (!allow_persistent) {
      s = DestroyDir(db_stress_env, backup_dir);
      if (!s.ok()) {
        from = "Destroy backup dir";
      }
    }
  }
  if (s.ok()) {
    s = DestroyDir(db_stress_env, restore_dir);
    if (!s.ok()) {
      from = "Destroy restore dir";
    }
  }
  if (!s.ok()) {
    fprintf(stderr, "Failure in %s with: %s\n", from.c_str(),
            s.ToString().c_str());
  }
  return s;
}

Status StressTest::TestApproximateSize(
    ThreadState* thread, uint64_t iteration,
    const std::vector<int>& rand_column_families,
    const std::vector<int64_t>& rand_keys) {
  // rand_keys likely only has one key. Just use the first one.
  assert(!rand_keys.empty());
  assert(!rand_column_families.empty());
  int64_t key1 = rand_keys[0];
  int64_t key2;
  if (thread->rand.OneIn(2)) {
    // Two totally random keys. This tends to cover large ranges.
    key2 = GenerateOneKey(thread, iteration);
    if (key2 < key1) {
      std::swap(key1, key2);
    }
  } else {
    // Unless users pass a very large FLAGS_max_key, it we should not worry
    // about overflow. It is for testing, so we skip the overflow checking
    // for simplicity.
    key2 = key1 + static_cast<int64_t>(thread->rand.Uniform(1000));
  }
  std::string key1_str = Key(key1);
  std::string key2_str = Key(key2);
  Range range{Slice(key1_str), Slice(key2_str)};
  SizeApproximationOptions sao;
  sao.include_memtables = thread->rand.OneIn(2);
  if (sao.include_memtables) {
    sao.include_files = thread->rand.OneIn(2);
  }
  if (thread->rand.OneIn(2)) {
    if (thread->rand.OneIn(2)) {
      sao.files_size_error_margin = 0.0;
    } else {
      sao.files_size_error_margin =
          static_cast<double>(thread->rand.Uniform(3));
    }
  }
  uint64_t result;
  return db_->GetApproximateSizes(
      sao, column_families_[rand_column_families[0]], &range, 1, &result);
}

Status StressTest::TestCheckpoint(ThreadState* thread,
                                  const std::vector<int>& rand_column_families,
                                  const std::vector<int64_t>& rand_keys) {
  std::vector<std::unique_ptr<MutexLock>> locks;
  if (ShouldAcquireMutexOnKey()) {
    for (int rand_column_family : rand_column_families) {
      // `rand_keys[0]` on each chosen CF will be verified.
      locks.emplace_back(new MutexLock(
          thread->shared->GetMutexForKey(rand_column_family, rand_keys[0])));
    }
  }

  std::string checkpoint_dir =
      FLAGS_db + "/.checkpoint" + std::to_string(thread->tid);
  Options tmp_opts(options_);
  tmp_opts.listeners.clear();
  tmp_opts.env = db_stress_env;

  DestroyDB(checkpoint_dir, tmp_opts);

  if (db_stress_env->FileExists(checkpoint_dir).ok()) {
    // If the directory might still exist, try to delete the files one by one.
    // Likely a trash file is still there.
    Status my_s = DestroyDir(db_stress_env, checkpoint_dir);
    if (!my_s.ok()) {
      fprintf(stderr, "Fail to destory directory before checkpoint: %s",
              my_s.ToString().c_str());
    }
  }

  Checkpoint* checkpoint = nullptr;
  Status s = Checkpoint::Create(db_, &checkpoint);
  if (s.ok()) {
    s = checkpoint->CreateCheckpoint(checkpoint_dir);
    if (!s.ok()) {
      fprintf(stderr, "Fail to create checkpoint to %s\n",
              checkpoint_dir.c_str());
      std::vector<std::string> files;
      Status my_s = db_stress_env->GetChildren(checkpoint_dir, &files);
      if (my_s.ok()) {
        for (const auto& f : files) {
          fprintf(stderr, " %s\n", f.c_str());
        }
      } else {
        fprintf(stderr, "Fail to get files under the directory to %s\n",
                my_s.ToString().c_str());
      }
    }
  }
  delete checkpoint;
  checkpoint = nullptr;
  std::vector<ColumnFamilyHandle*> cf_handles;
  DB* checkpoint_db = nullptr;
  if (s.ok()) {
    Options options(options_);
    options.best_efforts_recovery = false;
    options.listeners.clear();
    // Avoid race condition in trash handling after delete checkpoint_db
    options.sst_file_manager.reset();
    std::vector<ColumnFamilyDescriptor> cf_descs;
    // TODO(ajkr): `column_family_names_` is not safe to access here when
    // `clear_column_family_one_in != 0`. But we can't easily switch to
    // `ListColumnFamilies` to get names because it won't necessarily give
    // the same order as `column_family_names_`.
    assert(FLAGS_clear_column_family_one_in == 0);
    if (FLAGS_clear_column_family_one_in == 0) {
      for (const auto& name : column_family_names_) {
        cf_descs.emplace_back(name, ColumnFamilyOptions(options));
      }
      s = DB::OpenForReadOnly(DBOptions(options), checkpoint_dir, cf_descs,
                              &cf_handles, &checkpoint_db);
    }
  }
  if (checkpoint_db != nullptr) {
    // Note the column families chosen by `rand_column_families` cannot be
    // dropped while the locks for `rand_keys` are held. So we should not have
    // to worry about accessing those column families throughout this function.
    for (size_t i = 0; s.ok() && i < rand_column_families.size(); ++i) {
      std::string key_str = Key(rand_keys[0]);
      Slice key = key_str;
      std::string ts_str;
      Slice ts;
      ReadOptions read_opts;
      if (FLAGS_user_timestamp_size > 0) {
        ts_str = GetNowNanos();
        ts = ts_str;
        read_opts.timestamp = &ts;
      }
      std::string value;
      Status get_status = checkpoint_db->Get(
          read_opts, cf_handles[rand_column_families[i]], key, &value);
      bool exists =
          thread->shared->Exists(rand_column_families[i], rand_keys[0]);
      if (get_status.ok()) {
        if (!exists && ShouldAcquireMutexOnKey()) {
          std::ostringstream oss;
          oss << "0x" << key.ToString(true) << " exists in checkpoint "
              << checkpoint_dir << " but not in original db";
          s = Status::Corruption(oss.str());
        }
      } else if (get_status.IsNotFound()) {
        if (exists && ShouldAcquireMutexOnKey()) {
          std::ostringstream oss;
          oss << "0x" << key.ToString(true)
              << " exists in original db but not in checkpoint "
              << checkpoint_dir;
          s = Status::Corruption(oss.str());
        }
      } else {
        s = get_status;
      }
    }
    for (auto cfh : cf_handles) {
      delete cfh;
    }
    cf_handles.clear();
    delete checkpoint_db;
    checkpoint_db = nullptr;
  }

  if (!s.ok()) {
    fprintf(stderr, "A checkpoint operation failed with: %s\n",
            s.ToString().c_str());
  } else {
    DestroyDB(checkpoint_dir, tmp_opts);
  }
  return s;
}

void StressTest::TestGetProperty(ThreadState* thread) const {
  std::unordered_set<std::string> levelPropertyNames = {
      DB::Properties::kAggregatedTablePropertiesAtLevel,
      DB::Properties::kCompressionRatioAtLevelPrefix,
      DB::Properties::kNumFilesAtLevelPrefix,
  };
  std::unordered_set<std::string> unknownPropertyNames = {
      DB::Properties::kEstimateOldestKeyTime,
      DB::Properties::kOptionsStatistics,
      DB::Properties::
          kLiveSstFilesSizeAtTemperature,  // similar to levelPropertyNames, it
                                           // requires a number suffix
  };
  unknownPropertyNames.insert(levelPropertyNames.begin(),
                              levelPropertyNames.end());

  std::unordered_set<std::string> blobCachePropertyNames = {
      DB::Properties::kBlobCacheCapacity,
      DB::Properties::kBlobCacheUsage,
      DB::Properties::kBlobCachePinnedUsage,
  };
  if (db_->GetOptions().blob_cache == nullptr) {
    unknownPropertyNames.insert(blobCachePropertyNames.begin(),
                                blobCachePropertyNames.end());
  }

  std::string prop;
  for (const auto& ppt_name_and_info : InternalStats::ppt_name_to_info) {
    bool res = db_->GetProperty(ppt_name_and_info.first, &prop);
    if (unknownPropertyNames.find(ppt_name_and_info.first) ==
        unknownPropertyNames.end()) {
      if (!res) {
        fprintf(stderr, "Failed to get DB property: %s\n",
                ppt_name_and_info.first.c_str());
        thread->shared->SetVerificationFailure();
      }
      if (ppt_name_and_info.second.handle_int != nullptr) {
        uint64_t prop_int;
        if (!db_->GetIntProperty(ppt_name_and_info.first, &prop_int)) {
          fprintf(stderr, "Failed to get Int property: %s\n",
                  ppt_name_and_info.first.c_str());
          thread->shared->SetVerificationFailure();
        }
      }
      if (ppt_name_and_info.second.handle_map != nullptr) {
        std::map<std::string, std::string> prop_map;
        if (!db_->GetMapProperty(ppt_name_and_info.first, &prop_map)) {
          fprintf(stderr, "Failed to get Map property: %s\n",
                  ppt_name_and_info.first.c_str());
          thread->shared->SetVerificationFailure();
        }
      }
    }
  }

  ROCKSDB_NAMESPACE::ColumnFamilyMetaData cf_meta_data;
  db_->GetColumnFamilyMetaData(&cf_meta_data);
  int level_size = static_cast<int>(cf_meta_data.levels.size());
  for (int level = 0; level < level_size; level++) {
    for (const auto& ppt_name : levelPropertyNames) {
      bool res = db_->GetProperty(ppt_name + std::to_string(level), &prop);
      if (!res) {
        fprintf(stderr, "Failed to get DB property: %s\n",
                (ppt_name + std::to_string(level)).c_str());
        thread->shared->SetVerificationFailure();
      }
    }
  }

  // Test for an invalid property name
  if (thread->rand.OneIn(100)) {
    if (db_->GetProperty("rocksdb.invalid_property_name", &prop)) {
      fprintf(stderr, "Failed to return false for invalid property name\n");
      thread->shared->SetVerificationFailure();
    }
  }
}

void StressTest::TestCompactFiles(ThreadState* thread,
                                  ColumnFamilyHandle* column_family) {
  ROCKSDB_NAMESPACE::ColumnFamilyMetaData cf_meta_data;
  db_->GetColumnFamilyMetaData(column_family, &cf_meta_data);

  if (cf_meta_data.levels.empty()) {
    return;
  }

  // Randomly compact up to three consecutive files from a level
  const int kMaxRetry = 3;
  for (int attempt = 0; attempt < kMaxRetry; ++attempt) {
    size_t random_level =
        thread->rand.Uniform(static_cast<int>(cf_meta_data.levels.size()));

    const auto& files = cf_meta_data.levels[random_level].files;
    if (files.size() > 0) {
      size_t random_file_index =
          thread->rand.Uniform(static_cast<int>(files.size()));
      if (files[random_file_index].being_compacted) {
        // Retry as the selected file is currently being compacted
        continue;
      }

      std::vector<std::string> input_files;
      input_files.push_back(files[random_file_index].name);
      if (random_file_index > 0 &&
          !files[random_file_index - 1].being_compacted) {
        input_files.push_back(files[random_file_index - 1].name);
      }
      if (random_file_index + 1 < files.size() &&
          !files[random_file_index + 1].being_compacted) {
        input_files.push_back(files[random_file_index + 1].name);
      }

      size_t output_level =
          std::min(random_level + 1, cf_meta_data.levels.size() - 1);
      auto s = db_->CompactFiles(CompactionOptions(), column_family,
                                 input_files, static_cast<int>(output_level));
      if (!s.ok()) {
        fprintf(stdout, "Unable to perform CompactFiles(): %s\n",
                s.ToString().c_str());
        thread->stats.AddNumCompactFilesFailed(1);
      } else {
        thread->stats.AddNumCompactFilesSucceed(1);
      }
      break;
    }
  }
}
#endif  // ROCKSDB_LITE

Status StressTest::TestFlush(const std::vector<int>& rand_column_families) {
  FlushOptions flush_opts;
  if (FLAGS_atomic_flush) {
    return db_->Flush(flush_opts, column_families_);
  }
  std::vector<ColumnFamilyHandle*> cfhs;
  std::for_each(rand_column_families.begin(), rand_column_families.end(),
                [this, &cfhs](int k) { cfhs.push_back(column_families_[k]); });
  return db_->Flush(flush_opts, cfhs);
}

Status StressTest::TestPauseBackground(ThreadState* thread) {
  Status status = db_->PauseBackgroundWork();
  if (!status.ok()) {
    return status;
  }
  // To avoid stalling/deadlocking ourself in this thread, just
  // sleep here during pause and let other threads do db operations.
  // Sleep up to ~16 seconds (2**24 microseconds), but very skewed
  // toward short pause. (1 chance in 25 of pausing >= 1s;
  // 1 chance in 625 of pausing full 16s.)
  int pwr2_micros =
      std::min(thread->rand.Uniform(25), thread->rand.Uniform(25));
  clock_->SleepForMicroseconds(1 << pwr2_micros);
  return db_->ContinueBackgroundWork();
}

void StressTest::TestAcquireSnapshot(ThreadState* thread,
                                     int rand_column_family,
                                     const std::string& keystr, uint64_t i) {
  Slice key = keystr;
  ColumnFamilyHandle* column_family = column_families_[rand_column_family];
  // This `ReadOptions` is for validation purposes. Ignore
  // `FLAGS_rate_limit_user_ops` to avoid slowing any validation.
  ReadOptions ropt;
#ifndef ROCKSDB_LITE
  auto db_impl = static_cast_with_check<DBImpl>(db_->GetRootDB());
  const bool ww_snapshot = thread->rand.OneIn(10);
  const Snapshot* snapshot =
      ww_snapshot ? db_impl->GetSnapshotForWriteConflictBoundary()
                  : db_->GetSnapshot();
#else
  const Snapshot* snapshot = db_->GetSnapshot();
#endif  // !ROCKSDB_LITE
  ropt.snapshot = snapshot;

  // Ideally, we want snapshot taking and timestamp generation to be atomic
  // here, so that the snapshot corresponds to the timestamp. However, it is
  // not possible with current GetSnapshot() API.
  std::string ts_str;
  Slice ts;
  if (FLAGS_user_timestamp_size > 0) {
    ts_str = GetNowNanos();
    ts = ts_str;
    ropt.timestamp = &ts;
  }

  std::string value_at;
  // When taking a snapshot, we also read a key from that snapshot. We
  // will later read the same key before releasing the snapshot and
  // verify that the results are the same.
  auto status_at = db_->Get(ropt, column_family, key, &value_at);
  std::vector<bool>* key_vec = nullptr;

  if (FLAGS_compare_full_db_state_snapshot && (thread->tid == 0)) {
    key_vec = new std::vector<bool>(GetKeyBitVec(db_, ropt));
  }

  ThreadState::SnapshotState snap_state = {
      snapshot,
      rand_column_family,
      column_family->GetName(),
      keystr,
      status_at,
      value_at,
      std::unique_ptr<std::vector<bool>>(key_vec),
      ts_str};
  uint64_t hold_for = FLAGS_snapshot_hold_ops;
  if (FLAGS_long_running_snapshots) {
    // Hold 10% of snapshots for 10x more
    if (thread->rand.OneIn(10)) {
      assert(hold_for < std::numeric_limits<uint64_t>::max() / 10);
      hold_for *= 10;
      // Hold 1% of snapshots for 100x more
      if (thread->rand.OneIn(10)) {
        assert(hold_for < std::numeric_limits<uint64_t>::max() / 10);
        hold_for *= 10;
      }
    }
  }
  uint64_t release_at = std::min(FLAGS_ops_per_thread - 1, i + hold_for);
  thread->snapshot_queue.emplace(release_at, std::move(snap_state));
}

Status StressTest::MaybeReleaseSnapshots(ThreadState* thread, uint64_t i) {
  while (!thread->snapshot_queue.empty() &&
         i >= thread->snapshot_queue.front().first) {
    auto& snap_state = thread->snapshot_queue.front().second;
    assert(snap_state.snapshot);
    // Note: this is unsafe as the cf might be dropped concurrently. But
    // it is ok since unclean cf drop is cunnrently not supported by write
    // prepared transactions.
    Status s = AssertSame(db_, column_families_[snap_state.cf_at], snap_state);
    db_->ReleaseSnapshot(snap_state.snapshot);
    thread->snapshot_queue.pop();
    if (!s.ok()) {
      return s;
    }
  }
  return Status::OK();
}

void StressTest::TestCompactRange(ThreadState* thread, int64_t rand_key,
                                  const Slice& start_key,
                                  ColumnFamilyHandle* column_family) {
  int64_t end_key_num;
  if (std::numeric_limits<int64_t>::max() - rand_key <
      FLAGS_compact_range_width) {
    end_key_num = std::numeric_limits<int64_t>::max();
  } else {
    end_key_num = FLAGS_compact_range_width + rand_key;
  }
  std::string end_key_buf = Key(end_key_num);
  Slice end_key(end_key_buf);

  CompactRangeOptions cro;
  cro.exclusive_manual_compaction = static_cast<bool>(thread->rand.Next() % 2);
  cro.change_level = static_cast<bool>(thread->rand.Next() % 2);
  std::vector<BottommostLevelCompaction> bottom_level_styles = {
      BottommostLevelCompaction::kSkip,
      BottommostLevelCompaction::kIfHaveCompactionFilter,
      BottommostLevelCompaction::kForce,
      BottommostLevelCompaction::kForceOptimized};
  cro.bottommost_level_compaction =
      bottom_level_styles[thread->rand.Next() %
                          static_cast<uint32_t>(bottom_level_styles.size())];
  cro.allow_write_stall = static_cast<bool>(thread->rand.Next() % 2);
  cro.max_subcompactions = static_cast<uint32_t>(thread->rand.Next() % 4);
  std::vector<BlobGarbageCollectionPolicy> blob_gc_policies = {
      BlobGarbageCollectionPolicy::kForce,
      BlobGarbageCollectionPolicy::kDisable,
      BlobGarbageCollectionPolicy::kUseDefault};
  cro.blob_garbage_collection_policy =
      blob_gc_policies[thread->rand.Next() %
                       static_cast<uint32_t>(blob_gc_policies.size())];
  cro.blob_garbage_collection_age_cutoff =
      static_cast<double>(thread->rand.Next() % 100) / 100.0;

  const Snapshot* pre_snapshot = nullptr;
  uint32_t pre_hash = 0;
  if (thread->rand.OneIn(2)) {
    // Do some validation by declaring a snapshot and compare the data before
    // and after the compaction
    pre_snapshot = db_->GetSnapshot();
    pre_hash =
        GetRangeHash(thread, pre_snapshot, column_family, start_key, end_key);
  }

  Status status = db_->CompactRange(cro, column_family, &start_key, &end_key);

  if (!status.ok()) {
    fprintf(stdout, "Unable to perform CompactRange(): %s\n",
            status.ToString().c_str());
  }

  if (pre_snapshot != nullptr) {
    uint32_t post_hash =
        GetRangeHash(thread, pre_snapshot, column_family, start_key, end_key);
    if (pre_hash != post_hash) {
      fprintf(stderr,
              "Data hash different before and after compact range "
              "start_key %s end_key %s\n",
              start_key.ToString(true).c_str(), end_key.ToString(true).c_str());
      thread->stats.AddErrors(1);
      // Fail fast to preserve the DB state.
      thread->shared->SetVerificationFailure();
    }
    db_->ReleaseSnapshot(pre_snapshot);
  }
}

uint32_t StressTest::GetRangeHash(ThreadState* thread, const Snapshot* snapshot,
                                  ColumnFamilyHandle* column_family,
                                  const Slice& start_key,
                                  const Slice& end_key) {
  const std::string kCrcCalculatorSepearator = ";";
  uint32_t crc = 0;
  // This `ReadOptions` is for validation purposes. Ignore
  // `FLAGS_rate_limit_user_ops` to avoid slowing any validation.
  ReadOptions ro;
  ro.snapshot = snapshot;
  ro.total_order_seek = true;
  std::string ts_str;
  Slice ts;
  if (FLAGS_user_timestamp_size > 0) {
    ts_str = GetNowNanos();
    ts = ts_str;
    ro.timestamp = &ts;
  }
  std::unique_ptr<Iterator> it(db_->NewIterator(ro, column_family));
  for (it->Seek(start_key);
       it->Valid() && options_.comparator->Compare(it->key(), end_key) <= 0;
       it->Next()) {
    crc = crc32c::Extend(crc, it->key().data(), it->key().size());
    crc = crc32c::Extend(crc, kCrcCalculatorSepearator.data(), 1);
    crc = crc32c::Extend(crc, it->value().data(), it->value().size());
    crc = crc32c::Extend(crc, kCrcCalculatorSepearator.data(), 1);
  }
  if (!it->status().ok()) {
    fprintf(stderr, "Iterator non-OK when calculating range CRC: %s\n",
            it->status().ToString().c_str());
    thread->stats.AddErrors(1);
    // Fail fast to preserve the DB state.
    thread->shared->SetVerificationFailure();
  }
  return crc;
}

void StressTest::PrintEnv() const {
  fprintf(stdout, "Speedb version           : %s\n",
          GetSpeedbVersionAsString(false).c_str());
  fprintf(stdout, "Format version            : %d\n", FLAGS_format_version);
  fprintf(stdout, "TransactionDB             : %s\n",
          FLAGS_use_txn ? "true" : "false");

  if (FLAGS_use_txn) {
#ifndef ROCKSDB_LITE
    fprintf(stdout, "Two write queues:         : %s\n",
            FLAGS_two_write_queues ? "true" : "false");
    fprintf(stdout, "Write policy              : %d\n",
            static_cast<int>(FLAGS_txn_write_policy));
    if (static_cast<uint64_t>(TxnDBWritePolicy::WRITE_PREPARED) ==
            FLAGS_txn_write_policy ||
        static_cast<uint64_t>(TxnDBWritePolicy::WRITE_UNPREPARED) ==
            FLAGS_txn_write_policy) {
      fprintf(stdout, "Snapshot cache bits       : %d\n",
              static_cast<int>(FLAGS_wp_snapshot_cache_bits));
      fprintf(stdout, "Commit cache bits         : %d\n",
              static_cast<int>(FLAGS_wp_commit_cache_bits));
    }
    fprintf(stdout, "last cwb for recovery    : %s\n",
            FLAGS_use_only_the_last_commit_time_batch_for_recovery ? "true"
                                                                   : "false");
#endif  // !ROCKSDB_LITE
  }

#ifndef ROCKSDB_LITE
  fprintf(stdout, "Stacked BlobDB            : %s\n",
          FLAGS_use_blob_db ? "true" : "false");
#endif  // !ROCKSDB_LITE
  fprintf(stdout, "Read only mode            : %s\n",
          FLAGS_read_only ? "true" : "false");
  fprintf(stdout, "Atomic flush              : %s\n",
          FLAGS_atomic_flush ? "true" : "false");
  fprintf(stdout, "Column families           : %d\n", FLAGS_column_families);
  if (!FLAGS_test_batches_snapshots) {
    fprintf(stdout, "Clear CFs one in          : %d\n",
            FLAGS_clear_column_family_one_in);
  }
  fprintf(stdout, "Number of threads         : %d\n", FLAGS_threads);
  fprintf(stdout, "Ops per thread            : %lu\n",
          (unsigned long)FLAGS_ops_per_thread);
  std::string ttl_state("unused");
  if (FLAGS_ttl > 0) {
    ttl_state = std::to_string(FLAGS_ttl);
  }
  fprintf(stdout, "Time to live(sec)         : %s\n", ttl_state.c_str());
  fprintf(stdout, "Read percentage           : %d%%\n", FLAGS_readpercent);
  fprintf(stdout, "Prefix percentage         : %d%%\n", FLAGS_prefixpercent);
  fprintf(stdout, "Write percentage          : %d%%\n", FLAGS_writepercent);
  fprintf(stdout, "Delete percentage         : %d%%\n", FLAGS_delpercent);
  fprintf(stdout, "Delete range percentage   : %d%%\n", FLAGS_delrangepercent);
  fprintf(stdout, "No overwrite percentage   : %d%%\n",
          FLAGS_nooverwritepercent);
  fprintf(stdout, "Iterate percentage        : %d%%\n", FLAGS_iterpercent);
  fprintf(stdout, "Custom ops percentage     : %d%%\n", FLAGS_customopspercent);
  fprintf(stdout, "DB-write-buffer-size      : %" PRIu64 "\n",
          FLAGS_db_write_buffer_size);
  fprintf(stdout, "Allow WBM Stalls          : %s\n",
          FLAGS_allow_wbm_stalls ? "true" : "false");
  fprintf(stdout, "Initiate WBM Flushes      : %s\n",
          FLAGS_initiate_wbm_flushes ? "true" : "false");
  fprintf(stdout, "Write-buffer-size         : %d\n", FLAGS_write_buffer_size);
  fprintf(stdout, "Iterations                : %lu\n",
          (unsigned long)FLAGS_num_iterations);
  fprintf(stdout, "Max key                   : %lu\n",
          (unsigned long)FLAGS_max_key);
  fprintf(stdout, "Ratio #ops/#keys          : %f\n",
          (1.0 * FLAGS_ops_per_thread * FLAGS_threads) / FLAGS_max_key);
  fprintf(stdout, "Num times DB reopens      : %d\n", FLAGS_reopen);
  fprintf(stdout, "Batches/snapshots         : %d\n",
          FLAGS_test_batches_snapshots);
  fprintf(stdout, "Do update in place        : %d\n", FLAGS_in_place_update);
  fprintf(stdout, "Num keys per lock         : %d\n",
          1 << FLAGS_log2_keys_per_lock);
  std::string compression = CompressionTypeToString(compression_type_e);
  fprintf(stdout, "Compression               : %s\n", compression.c_str());
  std::string bottommost_compression =
      CompressionTypeToString(bottommost_compression_type_e);
  fprintf(stdout, "Bottommost Compression    : %s\n",
          bottommost_compression.c_str());
  std::string checksum = ChecksumTypeToString(checksum_type_e);
  fprintf(stdout, "Checksum type             : %s\n", checksum.c_str());
  fprintf(stdout, "File checksum impl        : %s\n",
          FLAGS_file_checksum_impl.c_str());
  fprintf(stdout, "Bloom bits / key          : %s\n",
          FormatDoubleParam(FLAGS_bloom_bits).c_str());
  if (!FLAGS_filter_uri.empty()) {
    fprintf(stdout, "Filter Policy             : %s\n",
            FLAGS_filter_uri.c_str());
  }
  fprintf(stdout, "Max subcompactions        : %" PRIu64 "\n",
          FLAGS_subcompactions);
  fprintf(stdout, "Use MultiGet              : %s\n",
          FLAGS_use_multiget ? "true" : "false");

  fprintf(stdout, "Memtablerep               : %s\n",
          FLAGS_memtablerep.c_str());

#ifndef NDEBUG
  KillPoint* kp = KillPoint::GetInstance();
  fprintf(stdout, "Test kill odd             : %d\n", kp->rocksdb_kill_odds);
  if (!kp->rocksdb_kill_exclude_prefixes.empty()) {
    fprintf(stdout, "Skipping kill points prefixes:\n");
    for (auto& p : kp->rocksdb_kill_exclude_prefixes) {
      fprintf(stdout, "  %s\n", p.c_str());
    }
  }
#endif
  fprintf(stdout, "Periodic Compaction Secs  : %" PRIu64 "\n",
          FLAGS_periodic_compaction_seconds);
  fprintf(stdout, "Compaction TTL            : %" PRIu64 "\n",
          FLAGS_compaction_ttl);
  const char* compaction_pri = "";
  switch (FLAGS_compaction_pri) {
    case kByCompensatedSize:
      compaction_pri = "kByCompensatedSize";
      break;
    case kOldestLargestSeqFirst:
      compaction_pri = "kOldestLargestSeqFirst";
      break;
    case kOldestSmallestSeqFirst:
      compaction_pri = "kOldestSmallestSeqFirst";
      break;
    case kMinOverlappingRatio:
      compaction_pri = "kMinOverlappingRatio";
      break;
    case kRoundRobin:
      compaction_pri = "kRoundRobin";
      break;
  }
  fprintf(stdout, "Compaction Pri            : %s\n", compaction_pri);
  fprintf(stdout, "Background Purge          : %d\n",
          static_cast<int>(FLAGS_avoid_unnecessary_blocking_io));
  fprintf(stdout, "Write DB ID to manifest   : %d\n",
          static_cast<int>(FLAGS_write_dbid_to_manifest));
  fprintf(stdout, "Max Write Batch Group Size: %" PRIu64 "\n",
          FLAGS_max_write_batch_group_size_bytes);
  fprintf(stdout, "Use dynamic level         : %d\n",
          static_cast<int>(FLAGS_level_compaction_dynamic_level_bytes));
  fprintf(stdout, "Read fault one in         : %d\n", FLAGS_read_fault_one_in);
  fprintf(stdout, "Write fault one in        : %d\n", FLAGS_write_fault_one_in);
  fprintf(stdout, "Open metadata write fault one in:\n");
  fprintf(stdout, "                            %d\n",
          FLAGS_open_metadata_write_fault_one_in);
  fprintf(stdout, "Sync fault injection      : %d\n",
          FLAGS_sync_fault_injection);
  fprintf(stdout, "Best efforts recovery     : %d\n",
          static_cast<int>(FLAGS_best_efforts_recovery));
  fprintf(stdout, "Fail if OPTIONS file error: %d\n",
          static_cast<int>(FLAGS_fail_if_options_file_error));
  fprintf(stdout, "User timestamp size bytes : %d\n",
          static_cast<int>(FLAGS_user_timestamp_size));
  fprintf(stdout, "WAL compression           : %s\n",
          FLAGS_wal_compression.c_str());
  fprintf(stdout, "Try verify sst unique id  : %d\n",
          static_cast<int>(FLAGS_verify_sst_unique_id_in_manifest));
  fprintf(stdout, "data_block_index_type : %d\n",
          static_cast<int>(FLAGS_data_block_index_type));
  fprintf(stdout, "data_block_hash_table_util_ratio : %f\n",
          static_cast<double>(FLAGS_data_block_hash_table_util_ratio));

  fprintf(stdout, "------------------------------------------------\n");
}

void StressTest::Open(SharedState* shared) {
  assert(db_ == nullptr);
#ifndef ROCKSDB_LITE
  assert(txn_db_ == nullptr);
#else
  (void)shared;
#endif
  if (!InitializeOptionsFromFile(options_)) {
    InitializeOptionsFromFlags(cache_, compressed_cache_, filter_policy_,
                               options_);
  }
  InitializeOptionsGeneral(cache_, compressed_cache_, filter_policy_, options_);

  if (strcasecmp(FLAGS_memtablerep.c_str(), "prefix_hash") == 0) {
    // Needed to use a different default (10K vs 1M)
    FLAGS_memtablerep = "prefix_hash:10000";
  }
  std::unique_ptr<MemTableRepFactory> factory;
  ConfigOptions config_options;
  config_options.ignore_unknown_options = false;
  config_options.ignore_unsupported_options = false;
  Status status = MemTableRepFactory::CreateFromString(
      config_options, FLAGS_memtablerep, &factory);
  if (!status.ok() || !factory) {
    fprintf(stderr, "MemTableFactory creation failed: %s\n",
            status.ToString().c_str());
    exit(1);
  }
  options_.memtable_factory = std::move(factory);
  if (FLAGS_prefix_size == 0 &&
      options_.memtable_factory->IsInstanceOf("prefix_hash")) {
    fprintf(stderr,
            "prefeix_size cannot be zero if memtablerep == prefix_hash\n");
    exit(1);
  }
  if (FLAGS_prefix_size != 0 &&
      !options_.memtable_factory->IsInstanceOf("prefix_hash")) {
    fprintf(stderr,
            "WARNING: prefix_size is non-zero but "
            "memtablerep != prefix_hash\n");
  }

  if ((options_.enable_blob_files || options_.enable_blob_garbage_collection ||
       FLAGS_allow_setting_blob_options_dynamically) &&
      FLAGS_best_efforts_recovery) {
    fprintf(stderr,
            "Integrated BlobDB is currently incompatible with best-effort "
            "recovery\n");
    exit(1);
  }

  fprintf(stdout,
          "Integrated BlobDB: blob files enabled %d, min blob size %" PRIu64
          ", blob file size %" PRIu64
          ", blob compression type %s, blob GC enabled %d, cutoff %f, force "
          "threshold %f, blob compaction readahead size %" PRIu64
          ", blob file starting level %d\n",
          options_.enable_blob_files, options_.min_blob_size,
          options_.blob_file_size,
          CompressionTypeToString(options_.blob_compression_type).c_str(),
          options_.enable_blob_garbage_collection,
          options_.blob_garbage_collection_age_cutoff,
          options_.blob_garbage_collection_force_threshold,
          options_.blob_compaction_readahead_size,
          options_.blob_file_starting_level);

  if (FLAGS_use_blob_cache) {
    fprintf(stdout,
            "Integrated BlobDB: blob cache enabled"
            ", block and blob caches shared: %d",
            FLAGS_use_shared_block_and_blob_cache);
    if (!FLAGS_use_shared_block_and_blob_cache) {
      fprintf(stdout,
              ", blob cache size %" PRIu64 ", blob cache num shard bits: %d",
              FLAGS_blob_cache_size, FLAGS_blob_cache_numshardbits);
    }
    fprintf(stdout, ", blob cache prepopulated: %d\n",
            FLAGS_prepopulate_blob_cache);
  } else {
    fprintf(stdout, "Integrated BlobDB: blob cache disabled\n");
  }

  fprintf(stdout, "DB path: [%s]\n", FLAGS_db.c_str());

  Status s;

  if (FLAGS_ttl == -1) {
    std::vector<std::string> existing_column_families;
    s = DB::ListColumnFamilies(DBOptions(options_), FLAGS_db,
                               &existing_column_families);  // ignore errors
    if (!s.ok()) {
      // DB doesn't exist
      assert(existing_column_families.empty());
      assert(column_family_names_.empty());
      column_family_names_.push_back(kDefaultColumnFamilyName);
    } else if (column_family_names_.empty()) {
      // this is the first call to the function Open()
      column_family_names_ = existing_column_families;
    } else {
      // this is a reopen. just assert that existing column_family_names are
      // equivalent to what we remember
      auto sorted_cfn = column_family_names_;
      std::sort(sorted_cfn.begin(), sorted_cfn.end());
      std::sort(existing_column_families.begin(),
                existing_column_families.end());
      if (sorted_cfn != existing_column_families) {
        fprintf(stderr, "Expected column families differ from the existing:\n");
        fprintf(stderr, "Expected: {");
        for (auto cf : sorted_cfn) {
          fprintf(stderr, "%s ", cf.c_str());
        }
        fprintf(stderr, "}\n");
        fprintf(stderr, "Existing: {");
        for (auto cf : existing_column_families) {
          fprintf(stderr, "%s ", cf.c_str());
        }
        fprintf(stderr, "}\n");
      }
      assert(sorted_cfn == existing_column_families);
    }
    std::vector<ColumnFamilyDescriptor> cf_descriptors;
    for (auto name : column_family_names_) {
      if (name != kDefaultColumnFamilyName) {
        new_column_family_name_ =
            std::max(new_column_family_name_.load(), std::stoi(name) + 1);
      }
      cf_descriptors.emplace_back(name, ColumnFamilyOptions(options_));
    }
    while (cf_descriptors.size() < (size_t)FLAGS_column_families) {
      std::string name = std::to_string(new_column_family_name_.load());
      new_column_family_name_++;
      cf_descriptors.emplace_back(name, ColumnFamilyOptions(options_));
      column_family_names_.push_back(name);
    }

    options_.listeners.clear();
#ifndef ROCKSDB_LITE
    options_.listeners.emplace_back(new DbStressListener(
        FLAGS_db, options_.db_paths, cf_descriptors, db_stress_listener_env));
#endif  // !ROCKSDB_LITE
    RegisterAdditionalListeners();

    if (!FLAGS_use_txn) {
      // Determine whether we need to ingest file metadata write failures
      // during DB reopen. If it does, enable it.
      // Only ingest metadata error if it is reopening, as initial open
      // failure doesn't need to be handled.
      // TODO cover transaction DB is not covered in this fault test too.
      bool ingest_meta_error = false;
      bool ingest_write_error = false;
      bool ingest_read_error = false;
      if ((FLAGS_open_metadata_write_fault_one_in ||
           FLAGS_open_write_fault_one_in || FLAGS_open_read_fault_one_in) &&
          fault_fs_guard
              ->FileExists(FLAGS_db + "/CURRENT", IOOptions(), nullptr)
              .ok()) {
        if (!FLAGS_sync) {
          // When DB Stress is not sync mode, we expect all WAL writes to
          // WAL is durable. Buffering unsynced writes will cause false
          // positive in crash tests. Before we figure out a way to
          // solve it, skip WAL from failure injection.
          fault_fs_guard->SetSkipDirectWritableTypes({kWalFile});
        }
        ingest_meta_error = FLAGS_open_metadata_write_fault_one_in;
        ingest_write_error = FLAGS_open_write_fault_one_in;
        ingest_read_error = FLAGS_open_read_fault_one_in;
        if (ingest_meta_error) {
          fault_fs_guard->EnableMetadataWriteErrorInjection();
          fault_fs_guard->SetRandomMetadataWriteError(
              FLAGS_open_metadata_write_fault_one_in);
        }
        if (ingest_write_error) {
          fault_fs_guard->SetFilesystemDirectWritable(false);
          fault_fs_guard->EnableWriteErrorInjection();
          fault_fs_guard->SetRandomWriteError(
              static_cast<uint32_t>(FLAGS_seed), FLAGS_open_write_fault_one_in,
              IOStatus::IOError("Injected Open Error"),
              /*inject_for_all_file_types=*/true, /*types=*/{});
        }
        if (ingest_read_error) {
          fault_fs_guard->SetRandomReadError(FLAGS_open_read_fault_one_in);
        }
      }
      while (true) {
#ifndef ROCKSDB_LITE
        // StackableDB-based BlobDB
        if (FLAGS_use_blob_db) {
          blob_db::BlobDBOptions blob_db_options;
          blob_db_options.min_blob_size = FLAGS_blob_db_min_blob_size;
          blob_db_options.bytes_per_sync = FLAGS_blob_db_bytes_per_sync;
          blob_db_options.blob_file_size = FLAGS_blob_db_file_size;
          blob_db_options.enable_garbage_collection = FLAGS_blob_db_enable_gc;
          blob_db_options.garbage_collection_cutoff = FLAGS_blob_db_gc_cutoff;

          blob_db::BlobDB* blob_db = nullptr;
          s = blob_db::BlobDB::Open(options_, blob_db_options, FLAGS_db,
                                    cf_descriptors, &column_families_,
                                    &blob_db);
          if (s.ok()) {
            db_ = blob_db;
          }
        } else
#endif  // !ROCKSDB_LITE
        {
          if (db_preload_finished_.load() && FLAGS_read_only) {
            s = DB::OpenForReadOnly(DBOptions(options_), FLAGS_db,
                                    cf_descriptors, &column_families_, &db_);
          } else {
            s = DB::Open(DBOptions(options_), FLAGS_db, cf_descriptors,
                         &column_families_, &db_);
          }
        }

        if (ingest_meta_error || ingest_write_error || ingest_read_error) {
          fault_fs_guard->SetFilesystemDirectWritable(true);
          fault_fs_guard->DisableMetadataWriteErrorInjection();
          fault_fs_guard->DisableWriteErrorInjection();
          fault_fs_guard->SetSkipDirectWritableTypes({});
          fault_fs_guard->SetRandomReadError(0);
          if (s.ok()) {
            // Ingested errors might happen in background compactions. We
            // wait for all compactions to finish to make sure DB is in
            // clean state before executing queries.
            s = static_cast_with_check<DBImpl>(db_->GetRootDB())
                    ->WaitForCompact(true /* wait_unscheduled */);
            if (!s.ok()) {
              for (auto cf : column_families_) {
                delete cf;
              }
              column_families_.clear();
              delete db_;
              db_ = nullptr;
            }
          }
          if (!s.ok()) {
            // After failure to opening a DB due to IO error, retry should
            // successfully open the DB with correct data if no IO error shows
            // up.
            ingest_meta_error = false;
            ingest_write_error = false;
            ingest_read_error = false;

            Random rand(static_cast<uint32_t>(FLAGS_seed));
            if (rand.OneIn(2)) {
              fault_fs_guard->DeleteFilesCreatedAfterLastDirSync(IOOptions(),
                                                                 nullptr);
            }
            if (rand.OneIn(3)) {
              fault_fs_guard->DropUnsyncedFileData();
            } else if (rand.OneIn(2)) {
              fault_fs_guard->DropRandomUnsyncedFileData(&rand);
            }
            continue;
          }
        }
        break;
      }
    } else {
#ifndef ROCKSDB_LITE
      TransactionDBOptions txn_db_options;
      assert(FLAGS_txn_write_policy <= TxnDBWritePolicy::WRITE_UNPREPARED);
      txn_db_options.write_policy =
          static_cast<TxnDBWritePolicy>(FLAGS_txn_write_policy);
      if (FLAGS_unordered_write) {
        assert(txn_db_options.write_policy == TxnDBWritePolicy::WRITE_PREPARED);
        options_.unordered_write = true;
        options_.two_write_queues = true;
        txn_db_options.skip_concurrency_control = true;
      } else {
        options_.two_write_queues = FLAGS_two_write_queues;
      }
      txn_db_options.wp_snapshot_cache_bits =
          static_cast<size_t>(FLAGS_wp_snapshot_cache_bits);
      txn_db_options.wp_commit_cache_bits =
          static_cast<size_t>(FLAGS_wp_commit_cache_bits);
      PrepareTxnDbOptions(shared, txn_db_options);
      s = TransactionDB::Open(options_, txn_db_options, FLAGS_db,
                              cf_descriptors, &column_families_, &txn_db_);
      if (!s.ok()) {
        fprintf(stderr, "Error in opening the TransactionDB [%s]\n",
                s.ToString().c_str());
        fflush(stderr);
      }
      assert(s.ok());

      // Do not swap the order of the following.
      {
        db_ = txn_db_;
        db_aptr_.store(txn_db_, std::memory_order_release);
      }

      // after a crash, rollback to commit recovered transactions
      std::vector<Transaction*> trans;
      txn_db_->GetAllPreparedTransactions(&trans);
      Random rand(static_cast<uint32_t>(FLAGS_seed));
      for (auto txn : trans) {
        if (rand.OneIn(2)) {
          s = txn->Commit();
          assert(s.ok());
        } else {
          s = txn->Rollback();
          assert(s.ok());
        }
        delete txn;
      }
      trans.clear();
      txn_db_->GetAllPreparedTransactions(&trans);
      assert(trans.size() == 0);
#endif
    }
    if (!s.ok()) {
      fprintf(stderr, "Error in opening the DB [%s]\n", s.ToString().c_str());
      fflush(stderr);
    }
    assert(s.ok());
    assert(column_families_.size() ==
           static_cast<size_t>(FLAGS_column_families));

    // Secondary instance does not support write-prepared/write-unprepared
    // transactions, thus just disable secondary instance if we use
    // transaction.
    if (s.ok() && FLAGS_test_secondary && !FLAGS_use_txn) {
#ifndef ROCKSDB_LITE
      Options tmp_opts;
      // TODO(yanqin) support max_open_files != -1 for secondary instance.
      tmp_opts.max_open_files = -1;
      tmp_opts.env = db_stress_env;
      const std::string& secondary_path = FLAGS_secondaries_base;
      s = DB::OpenAsSecondary(tmp_opts, FLAGS_db, secondary_path,
                              cf_descriptors, &cmp_cfhs_, &cmp_db_);
      assert(s.ok());
      assert(cmp_cfhs_.size() == static_cast<size_t>(FLAGS_column_families));
#else
      fprintf(stderr, "Secondary is not supported in LITE mode\n");
      exit(1);
#endif  // !ROCKSDB_LITE
    }
  } else {
#ifndef ROCKSDB_LITE
    DBWithTTL* db_with_ttl;
    s = DBWithTTL::Open(options_, FLAGS_db, &db_with_ttl, FLAGS_ttl);
    db_ = db_with_ttl;
#else
    fprintf(stderr, "TTL is not supported in LITE mode\n");
    exit(1);
#endif
  }

  if (FLAGS_preserve_unverified_changes) {
    // Up until now, no live file should have become obsolete due to these
    // options. After `DisableFileDeletions()` we can reenable auto compactions
    // since, even if live files become obsolete, they won't be deleted.
    assert(options_.avoid_flush_during_recovery);
    assert(options_.disable_auto_compactions);
    if (s.ok()) {
      s = db_->DisableFileDeletions();
    }
    if (s.ok()) {
      s = db_->EnableAutoCompaction(column_families_);
    }
  }

  if (!s.ok()) {
    fprintf(stderr, "open error: %s\n", s.ToString().c_str());
    exit(1);
  }
}

void StressTest::Reopen(ThreadState* thread) {
#ifndef ROCKSDB_LITE
  // BG jobs in WritePrepared must be canceled first because i) they can access
  // the db via a callbac ii) they hold on to a snapshot and the upcoming
  // ::Close would complain about it.
  const bool write_prepared = FLAGS_use_txn && FLAGS_txn_write_policy != 0;
  bool bg_canceled __attribute__((unused)) = false;
  if (write_prepared || thread->rand.OneIn(2)) {
    const bool wait =
        write_prepared || static_cast<bool>(thread->rand.OneIn(2));
    CancelAllBackgroundWork(db_, wait);
    bg_canceled = wait;
  }
  assert(!write_prepared || bg_canceled);
#else
  (void)thread;
#endif

  for (auto cf : column_families_) {
    delete cf;
  }
  column_families_.clear();

#ifndef ROCKSDB_LITE
  if (thread->rand.OneIn(2)) {
    Status s = db_->Close();
    if (!s.ok()) {
      fprintf(stderr, "Non-ok close status: %s\n", s.ToString().c_str());
      fflush(stderr);
    }
    assert(s.ok());
  }
#endif
  delete db_;
  db_ = nullptr;
#ifndef ROCKSDB_LITE
  txn_db_ = nullptr;
#endif

  num_times_reopened_++;
  auto now = clock_->NowMicros();
  fprintf(stdout, "%s Reopening database for the %dth time\n",
          clock_->TimeToString(now / 1000000).c_str(), num_times_reopened_);
  Open(thread->shared);

  if ((FLAGS_sync_fault_injection || FLAGS_disable_wal) && IsStateTracked()) {
    Status s = thread->shared->SaveAtAndAfter(db_);
    if (!s.ok()) {
      fprintf(stderr, "Error enabling history tracing: %s\n",
              s.ToString().c_str());
      exit(1);
    }
  }
}

void StressTest::MaybeUseOlderTimestampForPointLookup(ThreadState* thread,
                                                      std::string& ts_str,
                                                      Slice& ts_slice,
                                                      ReadOptions& read_opts) {
  if (FLAGS_user_timestamp_size == 0) {
    return;
  }

  assert(thread);
  if (!thread->rand.OneInOpt(3)) {
    return;
  }

  const SharedState* const shared = thread->shared;
  assert(shared);
  const uint64_t start_ts = shared->GetStartTimestamp();

  uint64_t now = db_stress_env->NowNanos();

  assert(now > start_ts);
  uint64_t time_diff = now - start_ts;
  uint64_t ts = start_ts + (thread->rand.Next64() % time_diff);
  ts_str.clear();
  PutFixed64(&ts_str, ts);
  ts_slice = ts_str;
  read_opts.timestamp = &ts_slice;
}

void StressTest::MaybeUseOlderTimestampForRangeScan(ThreadState* thread,
                                                    std::string& ts_str,
                                                    Slice& ts_slice,
                                                    ReadOptions& read_opts) {
  if (FLAGS_user_timestamp_size == 0) {
    return;
  }

  assert(thread);
  if (!thread->rand.OneInOpt(3)) {
    return;
  }

  const Slice* const saved_ts = read_opts.timestamp;
  assert(saved_ts != nullptr);

  const SharedState* const shared = thread->shared;
  assert(shared);
  const uint64_t start_ts = shared->GetStartTimestamp();

  uint64_t now = db_stress_env->NowNanos();

  assert(now > start_ts);
  uint64_t time_diff = now - start_ts;
  uint64_t ts = start_ts + (thread->rand.Next64() % time_diff);
  ts_str.clear();
  PutFixed64(&ts_str, ts);
  ts_slice = ts_str;
  read_opts.timestamp = &ts_slice;

  if (!thread->rand.OneInOpt(3)) {
    return;
  }

  ts_str.clear();
  PutFixed64(&ts_str, start_ts);
  ts_slice = ts_str;
  read_opts.iter_start_ts = &ts_slice;
  read_opts.timestamp = saved_ts;
}

void CheckAndSetOptionsForUserTimestamp(Options& options) {
  assert(FLAGS_user_timestamp_size > 0);
  const Comparator* const cmp = test::BytewiseComparatorWithU64TsWrapper();
  assert(cmp);
  if (FLAGS_user_timestamp_size != cmp->timestamp_size()) {
    fprintf(stderr,
            "Only -user_timestamp_size=%d is supported in stress test.\n",
            static_cast<int>(cmp->timestamp_size()));
    exit(1);
  }
  if (FLAGS_use_merge || FLAGS_use_full_merge_v1) {
    fprintf(stderr, "Merge does not support timestamp yet.\n");
    exit(1);
  }
  if (FLAGS_delrangepercent > 0) {
    fprintf(stderr, "DeleteRange does not support timestamp yet.\n");
    exit(1);
  }
  if (FLAGS_use_txn) {
    fprintf(stderr, "TransactionDB does not support timestamp yet.\n");
    exit(1);
  }
#ifndef ROCKSDB_LITE
  if (FLAGS_enable_blob_files || FLAGS_use_blob_db) {
    fprintf(stderr, "BlobDB not supported with timestamp.\n");
    exit(1);
  }
#endif  // !ROCKSDB_LITE
  if (FLAGS_test_cf_consistency || FLAGS_test_batches_snapshots) {
    fprintf(stderr,
            "Due to per-key ts-seq ordering constraint, only the (default) "
            "non-batched test is supported with timestamp.\n");
    exit(1);
  }
  if (FLAGS_ingest_external_file_one_in > 0) {
    fprintf(stderr, "Bulk loading may not support timestamp yet.\n");
    exit(1);
  }
  options.comparator = cmp;
}

bool InitializeOptionsFromFile(Options& options) {
#ifndef ROCKSDB_LITE
  DBOptions db_options;
  std::vector<ColumnFamilyDescriptor> cf_descriptors;
  if (!FLAGS_options_file.empty()) {
    Status s = LoadOptionsFromFile(FLAGS_options_file, db_stress_env,
                                   &db_options, &cf_descriptors);
    if (!s.ok()) {
      fprintf(stderr, "Unable to load options file %s --- %s\n",
              FLAGS_options_file.c_str(), s.ToString().c_str());
      exit(1);
    }
    db_options.env = new DbStressEnvWrapper(db_stress_env);
    options = Options(db_options, cf_descriptors[0].options);
    return true;
  }
#else
  (void)options;
  fprintf(stderr, "--options_file not supported in lite mode\n");
  exit(1);
#endif  //! ROCKSDB_LITE
  return false;
}

void InitializeOptionsFromFlags(
    const std::shared_ptr<Cache>& cache,
    const std::shared_ptr<Cache>& block_cache_compressed,
    const std::shared_ptr<const FilterPolicy>& filter_policy,
    Options& options) {
  BlockBasedTableOptions block_based_options;
  block_based_options.block_cache = cache;
  block_based_options.cache_index_and_filter_blocks =
      FLAGS_cache_index_and_filter_blocks;
  block_based_options.metadata_cache_options.top_level_index_pinning =
      static_cast<PinningTier>(FLAGS_top_level_index_pinning);
  block_based_options.metadata_cache_options.partition_pinning =
      static_cast<PinningTier>(FLAGS_partition_pinning);
  block_based_options.metadata_cache_options.unpartitioned_pinning =
      static_cast<PinningTier>(FLAGS_unpartitioned_pinning);
  block_based_options.block_cache_compressed = block_cache_compressed;
  block_based_options.checksum = checksum_type_e;
  block_based_options.block_size = FLAGS_block_size;
  block_based_options.cache_usage_options.options_overrides.insert(
      {CacheEntryRole::kCompressionDictionaryBuildingBuffer,
       {/*.charged = */ FLAGS_charge_compression_dictionary_building_buffer
            ? CacheEntryRoleOptions::Decision::kEnabled
            : CacheEntryRoleOptions::Decision::kDisabled}});
  block_based_options.cache_usage_options.options_overrides.insert(
      {CacheEntryRole::kFilterConstruction,
       {/*.charged = */ FLAGS_charge_filter_construction
            ? CacheEntryRoleOptions::Decision::kEnabled
            : CacheEntryRoleOptions::Decision::kDisabled}});
  block_based_options.cache_usage_options.options_overrides.insert(
      {CacheEntryRole::kBlockBasedTableReader,
       {/*.charged = */ FLAGS_charge_table_reader
            ? CacheEntryRoleOptions::Decision::kEnabled
            : CacheEntryRoleOptions::Decision::kDisabled}});
  block_based_options.cache_usage_options.options_overrides.insert(
      {CacheEntryRole::kFileMetadata,
       {/*.charged = */ FLAGS_charge_file_metadata
            ? CacheEntryRoleOptions::Decision::kEnabled
            : CacheEntryRoleOptions::Decision::kDisabled}});
  block_based_options.cache_usage_options.options_overrides.insert(
      {CacheEntryRole::kBlobCache,
       {/*.charged = */ FLAGS_charge_blob_cache
            ? CacheEntryRoleOptions::Decision::kEnabled
            : CacheEntryRoleOptions::Decision::kDisabled}});
  block_based_options.format_version =
      static_cast<uint32_t>(FLAGS_format_version);
  block_based_options.index_block_restart_interval =
      static_cast<int32_t>(FLAGS_index_block_restart_interval);
  block_based_options.filter_policy = filter_policy;
  block_based_options.partition_filters = FLAGS_partition_filters;
  block_based_options.optimize_filters_for_memory =
      FLAGS_optimize_filters_for_memory;
  block_based_options.detect_filter_construct_corruption =
      FLAGS_detect_filter_construct_corruption;
  block_based_options.index_type =
      static_cast<BlockBasedTableOptions::IndexType>(FLAGS_index_type);
  block_based_options.data_block_index_type =
      static_cast<BlockBasedTableOptions::DataBlockIndexType>(
          FLAGS_data_block_index_type);
  block_based_options.data_block_hash_table_util_ratio =
      static_cast<double>(FLAGS_data_block_hash_table_util_ratio);
  block_based_options.prepopulate_block_cache =
      static_cast<BlockBasedTableOptions::PrepopulateBlockCache>(
          FLAGS_prepopulate_block_cache);
  block_based_options.initial_auto_readahead_size =
      FLAGS_initial_auto_readahead_size;
  block_based_options.max_auto_readahead_size = FLAGS_max_auto_readahead_size;
  block_based_options.num_file_reads_for_auto_readahead =
      FLAGS_num_file_reads_for_auto_readahead;
  options.table_factory.reset(NewBlockBasedTableFactory(block_based_options));
  if (FLAGS_db_write_buffer_size > 0) {
    WriteBufferManager::FlushInitiationOptions flush_initiation_options;
    if (FLAGS_max_num_parallel_flushes > 0U) {
      flush_initiation_options.max_num_parallel_flushes =
          FLAGS_max_num_parallel_flushes;
    }
    options.write_buffer_manager.reset(new WriteBufferManager(
        FLAGS_db_write_buffer_size, {} /* cache */, FLAGS_allow_wbm_stalls,
        FLAGS_initiate_wbm_flushes, flush_initiation_options));
  }
  options.write_buffer_size = FLAGS_write_buffer_size;
  options.max_write_buffer_number = FLAGS_max_write_buffer_number;
  options.min_write_buffer_number_to_merge =
      FLAGS_min_write_buffer_number_to_merge;
  options.max_write_buffer_number_to_maintain =
      FLAGS_max_write_buffer_number_to_maintain;
  options.max_write_buffer_size_to_maintain =
      FLAGS_max_write_buffer_size_to_maintain;
  options.memtable_prefix_bloom_size_ratio =
      FLAGS_memtable_prefix_bloom_size_ratio;
  options.memtable_whole_key_filtering = FLAGS_memtable_whole_key_filtering;
  options.disable_auto_compactions = FLAGS_disable_auto_compactions;
  options.max_background_compactions = FLAGS_max_background_compactions;
  options.max_background_flushes = FLAGS_max_background_flushes;
  options.compaction_style =
      static_cast<ROCKSDB_NAMESPACE::CompactionStyle>(FLAGS_compaction_style);
  options.compaction_pri =
      static_cast<ROCKSDB_NAMESPACE::CompactionPri>(FLAGS_compaction_pri);
  if (FLAGS_prefix_size >= 0) {
    options.prefix_extractor.reset(NewFixedPrefixTransform(FLAGS_prefix_size));
  }
  options.max_open_files = FLAGS_open_files;
  options.statistics = dbstats;
  options.env = db_stress_env;
  options.use_fsync = FLAGS_use_fsync;
  options.compaction_readahead_size = FLAGS_compaction_readahead_size;
  options.allow_mmap_reads = FLAGS_mmap_read;
  options.allow_mmap_writes = FLAGS_mmap_write;
  options.use_direct_reads = FLAGS_use_direct_reads;
  options.use_direct_io_for_flush_and_compaction =
      FLAGS_use_direct_io_for_flush_and_compaction;
  options.recycle_log_file_num =
      static_cast<size_t>(FLAGS_recycle_log_file_num);
  options.target_file_size_base = FLAGS_target_file_size_base;
  options.target_file_size_multiplier = FLAGS_target_file_size_multiplier;
  options.max_bytes_for_level_base = FLAGS_max_bytes_for_level_base;
  options.max_bytes_for_level_multiplier = FLAGS_max_bytes_for_level_multiplier;
  options.level0_stop_writes_trigger = FLAGS_level0_stop_writes_trigger;
  options.level0_slowdown_writes_trigger = FLAGS_level0_slowdown_writes_trigger;
  options.level0_file_num_compaction_trigger =
      FLAGS_level0_file_num_compaction_trigger;
  options.compression = compression_type_e;
  options.bottommost_compression = bottommost_compression_type_e;
  options.compression_opts.max_dict_bytes = FLAGS_compression_max_dict_bytes;
  options.compression_opts.zstd_max_train_bytes =
      FLAGS_compression_zstd_max_train_bytes;
  options.compression_opts.parallel_threads =
      FLAGS_compression_parallel_threads;
  options.compression_opts.max_dict_buffer_bytes =
      FLAGS_compression_max_dict_buffer_bytes;
  if (ZSTD_FinalizeDictionarySupported()) {
    options.compression_opts.use_zstd_dict_trainer =
        FLAGS_compression_use_zstd_dict_trainer;
  } else if (!FLAGS_compression_use_zstd_dict_trainer) {
    fprintf(
        stderr,
        "WARNING: use_zstd_dict_trainer is false but zstd finalizeDictionary "
        "cannot be used because ZSTD 1.4.5+ is not linked with the binary."
        " zstd dictionary trainer will be used.\n");
  }
  options.max_manifest_file_size = FLAGS_max_manifest_file_size;
  options.inplace_update_support = FLAGS_in_place_update;
  options.max_subcompactions = static_cast<uint32_t>(FLAGS_subcompactions);
  options.allow_concurrent_memtable_write =
      FLAGS_allow_concurrent_memtable_write;
  options.experimental_mempurge_threshold =
      FLAGS_experimental_mempurge_threshold;
  options.periodic_compaction_seconds = FLAGS_periodic_compaction_seconds;
  options.stats_dump_period_sec =
      static_cast<unsigned int>(FLAGS_stats_dump_period_sec);
  options.ttl = FLAGS_compaction_ttl;
  options.enable_pipelined_write = FLAGS_enable_pipelined_write;
  options.enable_write_thread_adaptive_yield =
      FLAGS_enable_write_thread_adaptive_yield;
  options.compaction_options_universal.size_ratio = FLAGS_universal_size_ratio;
  options.compaction_options_universal.min_merge_width =
      FLAGS_universal_min_merge_width;
  options.compaction_options_universal.max_merge_width =
      FLAGS_universal_max_merge_width;
  options.compaction_options_universal.max_size_amplification_percent =
      FLAGS_universal_max_size_amplification_percent;
  options.atomic_flush = FLAGS_atomic_flush;
  options.avoid_unnecessary_blocking_io = FLAGS_avoid_unnecessary_blocking_io;
  options.write_dbid_to_manifest = FLAGS_write_dbid_to_manifest;
  options.avoid_flush_during_recovery = FLAGS_avoid_flush_during_recovery;
  options.max_write_batch_group_size_bytes =
      FLAGS_max_write_batch_group_size_bytes;
  options.level_compaction_dynamic_level_bytes =
      FLAGS_level_compaction_dynamic_level_bytes;
  options.track_and_verify_wals_in_manifest = true;
  options.verify_sst_unique_id_in_manifest =
      FLAGS_verify_sst_unique_id_in_manifest;
  options.memtable_protection_bytes_per_key =
      FLAGS_memtable_protection_bytes_per_key;
<<<<<<< HEAD
#ifndef ROCKSDB_LITE
  options.refresh_options_sec = FLAGS_refresh_options_sec;
  options.refresh_options_file = FLAGS_refresh_options_file;
#endif  // ROCKSDB_LITE
=======
  options.use_dynamic_delay = FLAGS_use_dynamic_delay;
>>>>>>> 91c7b6cd

  // Integrated BlobDB
  options.enable_blob_files = FLAGS_enable_blob_files;
  options.min_blob_size = FLAGS_min_blob_size;
  options.blob_file_size = FLAGS_blob_file_size;
  options.blob_compression_type =
      StringToCompressionType(FLAGS_blob_compression_type.c_str());
  options.enable_blob_garbage_collection = FLAGS_enable_blob_garbage_collection;
  options.blob_garbage_collection_age_cutoff =
      FLAGS_blob_garbage_collection_age_cutoff;
  options.blob_garbage_collection_force_threshold =
      FLAGS_blob_garbage_collection_force_threshold;
  options.blob_compaction_readahead_size = FLAGS_blob_compaction_readahead_size;
  options.blob_file_starting_level = FLAGS_blob_file_starting_level;

  if (FLAGS_use_blob_cache) {
    if (FLAGS_use_shared_block_and_blob_cache) {
      options.blob_cache = cache;
    } else {
      if (FLAGS_blob_cache_size > 0) {
        LRUCacheOptions co;
        co.capacity = FLAGS_blob_cache_size;
        co.num_shard_bits = FLAGS_blob_cache_numshardbits;
        options.blob_cache = NewLRUCache(co);
      } else {
        fprintf(stderr,
                "Unable to create a standalone blob cache if blob_cache_size "
                "<= 0.\n");
        exit(1);
      }
    }
    switch (FLAGS_prepopulate_blob_cache) {
      case 0:
        options.prepopulate_blob_cache = PrepopulateBlobCache::kDisable;
        break;
      case 1:
        options.prepopulate_blob_cache = PrepopulateBlobCache::kFlushOnly;
        break;
      default:
        fprintf(stderr, "Unknown prepopulate blob cache mode\n");
        exit(1);
    }
  }

  options.wal_compression =
      StringToCompressionType(FLAGS_wal_compression.c_str());

  if (FLAGS_enable_tiered_storage) {
    options.bottommost_temperature = Temperature::kCold;
  }
  options.preclude_last_level_data_seconds =
      FLAGS_preclude_last_level_data_seconds;

  if (FLAGS_use_full_merge_v1) {
    options.merge_operator = MergeOperators::CreateDeprecatedPutOperator();
  } else {
    options.merge_operator = MergeOperators::CreatePutOperator();
  }

  if (FLAGS_enable_compaction_filter) {
    options.compaction_filter_factory =
        std::make_shared<DbStressCompactionFilterFactory>();
  }

  options.best_efforts_recovery = FLAGS_best_efforts_recovery;
  options.paranoid_file_checks = FLAGS_paranoid_file_checks;
  options.fail_if_options_file_error = FLAGS_fail_if_options_file_error;

  if (FLAGS_user_timestamp_size > 0) {
    CheckAndSetOptionsForUserTimestamp(options);
  }

  options.allow_data_in_errors = FLAGS_allow_data_in_errors;
}

void InitializeOptionsGeneral(
    const std::shared_ptr<Cache>& cache,
    const std::shared_ptr<Cache>& block_cache_compressed,
    const std::shared_ptr<const FilterPolicy>& filter_policy,
    Options& options) {
  options.create_missing_column_families = true;
  options.create_if_missing = true;

  if (!options.statistics) {
    options.statistics = dbstats;
  }

  if (options.env == Options().env) {
    options.env = db_stress_env;
  }

  assert(options.table_factory);
  auto table_options =
      options.table_factory->GetOptions<BlockBasedTableOptions>();
  if (table_options) {
    if (FLAGS_cache_size > 0) {
      table_options->block_cache = cache;
    }
    if (!table_options->block_cache_compressed &&
        FLAGS_compressed_cache_size > 0) {
      table_options->block_cache_compressed = block_cache_compressed;
    }
    if (!table_options->filter_policy) {
      table_options->filter_policy = filter_policy;
    }
  }

  // TODO: row_cache, thread-pool IO priority, CPU priority.

  if (!options.rate_limiter) {
    if (FLAGS_rate_limiter_bytes_per_sec > 0) {
      options.rate_limiter.reset(NewGenericRateLimiter(
          FLAGS_rate_limiter_bytes_per_sec, 1000 /* refill_period_us */,
          10 /* fairness */,
          FLAGS_rate_limit_bg_reads ? RateLimiter::Mode::kReadsOnly
                                    : RateLimiter::Mode::kWritesOnly));
    }
  }

  if (!options.file_checksum_gen_factory) {
    options.file_checksum_gen_factory =
        GetFileChecksumImpl(FLAGS_file_checksum_impl);
  }

  if (FLAGS_sst_file_manager_bytes_per_sec > 0 ||
      FLAGS_sst_file_manager_bytes_per_truncate > 0) {
    Status status;
    options.sst_file_manager.reset(NewSstFileManager(
        db_stress_env, options.info_log, "" /* trash_dir */,
        static_cast<int64_t>(FLAGS_sst_file_manager_bytes_per_sec),
        true /* delete_existing_trash */, &status,
        0.25 /* max_trash_db_ratio */,
        FLAGS_sst_file_manager_bytes_per_truncate));
    if (!status.ok()) {
      fprintf(stderr, "SstFileManager creation failed: %s\n",
              status.ToString().c_str());
      exit(1);
    }
  }

  if (FLAGS_preserve_unverified_changes) {
    if (!options.avoid_flush_during_recovery) {
      fprintf(stderr,
              "WARNING: flipping `avoid_flush_during_recovery` to true for "
              "`preserve_unverified_changes` to keep all files\n");
      options.avoid_flush_during_recovery = true;
    }
    // Together with `avoid_flush_during_recovery == true`, this will prevent
    // live files from becoming obsolete and deleted between `DB::Open()` and
    // `DisableFileDeletions()` due to flush or compaction. We do not need to
    // warn the user since we will reenable compaction soon.
    options.disable_auto_compactions = true;
  }

  options.table_properties_collector_factories.emplace_back(
      std::make_shared<DbStressTablePropertiesCollectorFactory>());
}

}  // namespace ROCKSDB_NAMESPACE
#endif  // GFLAGS<|MERGE_RESOLUTION|>--- conflicted
+++ resolved
@@ -3136,14 +3136,11 @@
       FLAGS_verify_sst_unique_id_in_manifest;
   options.memtable_protection_bytes_per_key =
       FLAGS_memtable_protection_bytes_per_key;
-<<<<<<< HEAD
 #ifndef ROCKSDB_LITE
   options.refresh_options_sec = FLAGS_refresh_options_sec;
   options.refresh_options_file = FLAGS_refresh_options_file;
 #endif  // ROCKSDB_LITE
-=======
   options.use_dynamic_delay = FLAGS_use_dynamic_delay;
->>>>>>> 91c7b6cd
 
   // Integrated BlobDB
   options.enable_blob_files = FLAGS_enable_blob_files;
